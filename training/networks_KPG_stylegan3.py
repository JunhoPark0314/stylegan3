# Copyright (c) 2021, NVIDIA CORPORATION & AFFILIATES.  All rights reserved.
#
# NVIDIA CORPORATION and its licensors retain all intellectual property
# and proprietary rights in and to this software, related documentation
# and any modifications thereto.  Any use, reproduction, disclosure or
# distribution of this software and related documentation without an express
# license agreement from NVIDIA CORPORATION is strictly prohibited.

"""Generator architecture from the paper
"Alias-Free Generative Adversarial Networks"."""

from typing import Iterator
from itertools import chain
from torch.nn.parameter import Parameter
from torchvision.utils import save_image
import numpy as np
import scipy.signal
import scipy.optimize
import torch
import dnnlib
from torch_utils import misc
from torch_utils import persistence
from torch_utils.ops import conv2d_gradfix
from torch_utils.ops import filtered_lrelu
from torch_utils.ops import bias_act
from torch_utils.ops import conv2d_resample
from torch_utils.ops import upfirdn2d

#----------------------------------------------------------------------------

@misc.profiled_function
def modulated_batch_conv2d(
	x,                  # Input tensor: [batch_size, in_channels, in_height, in_width]
	w,                  # Weight tensor: [out_channels, in_channels, kernel_height, kernel_width]
	s,                  # Style tensor: [batch_size, in_channels]
	demodulate  = True, # Apply weight demodulation?
	padding     = 0,    # Padding: int or [padH, padW]
	input_gain  = None, # Optional scale factors for the input channels: [], [in_channels], or [batch_size, in_channels]
):
	with misc.suppress_tracer_warnings(): # this value will be treated as a constant
		batch_size = int(x.shape[0])
	batch_size, out_channels, in_channels, kh, kw = w.shape
	misc.assert_shape(w, [batch_size, out_channels, in_channels, kh, kw]) # [OIkk]
	misc.assert_shape(x, [batch_size, in_channels, None, None]) # [NIHW]
	misc.assert_shape(s, [batch_size, in_channels]) # [NI]

	# Pre-normalize inputs.
	if demodulate:
		w = w * w.square().mean([2,3,4], keepdim=True).rsqrt()
		s = s * s.square().mean().rsqrt()

	# Modulate weights.
	# w = w.unsqueeze(0) # [NOIkk]
	w = w * s.unsqueeze(1).unsqueeze(3).unsqueeze(4) # [NOIkk]

	# Demodulate weights.
	if demodulate:
		dcoefs = (w.square().sum(dim=[2,3,4]) + 1e-8).rsqrt() # [NO]
		w = w * dcoefs.unsqueeze(2).unsqueeze(3).unsqueeze(4) # [NOIkk]

	# Apply input scaling.
	if input_gain is not None:
		input_gain = input_gain.expand(batch_size, in_channels) # [NI]
		w = w * input_gain.unsqueeze(1).unsqueeze(3).unsqueeze(4) # [NOIkk]

	# Execute as one fused op using grouped convolution.
	x = x.reshape(1, -1, *x.shape[2:])
	w = w.reshape(-1, in_channels, kh, kw)
	x = conv2d_gradfix.conv2d(input=x, weight=w.to(x.dtype), padding=padding, groups=batch_size)
	x = x.reshape(batch_size, -1, *x.shape[2:])
	return x
#----------------------------------------------------------------------------

@misc.profiled_function
def modulated_conv2d(
	x,                  # Input tensor: [batch_size, in_channels, in_height, in_width]
	w,                  # Weight tensor: [out_channels, in_channels, kernel_height, kernel_width]
	s,                  # Style tensor: [batch_size, in_channels]
	demodulate  = True, # Apply weight demodulation?
	padding     = 0,    # Padding: int or [padH, padW]
	input_gain  = None, # Optional scale factors for the input channels: [], [in_channels], or [batch_size, in_channels]
):
	with misc.suppress_tracer_warnings(): # this value will be treated as a constant
		batch_size = int(x.shape[0])
	out_channels, in_channels, kh, kw = w.shape
	misc.assert_shape(w, [out_channels, in_channels, kh, kw]) # [OIkk]
	misc.assert_shape(x, [batch_size, in_channels, None, None]) # [NIHW]
	misc.assert_shape(s, [batch_size, in_channels]) # [NI]

	# Pre-normalize inputs.
	if demodulate:
		w = w * w.square().mean([1,2,3], keepdim=True).rsqrt()
		s = s * s.square().mean().rsqrt()

	# Modulate weights.
	w = w.unsqueeze(0) # [NOIkk]
	w = w * s.unsqueeze(1).unsqueeze(3).unsqueeze(4) # [NOIkk]

	# Demodulate weights.
	if demodulate:
		dcoefs = (w.square().sum(dim=[2,3,4]) + 1e-8).rsqrt() # [NO]
		w = w * dcoefs.unsqueeze(2).unsqueeze(3).unsqueeze(4) # [NOIkk]

	# Apply input scaling.
	if input_gain is not None:
		input_gain = input_gain.expand(batch_size, in_channels) # [NI]
		w = w * input_gain.unsqueeze(1).unsqueeze(3).unsqueeze(4) # [NOIkk]

	# Execute as one fused op using grouped convolution.
	x = x.reshape(1, -1, *x.shape[2:])
	w = w.reshape(-1, in_channels, kh, kw)
	x = conv2d_gradfix.conv2d(input=x, weight=w.to(x.dtype), padding=padding, groups=batch_size)
	x = x.reshape(batch_size, -1, *x.shape[2:])
	return x

#----------------------------------------------------------------------------

@misc.profiled_function
def simple_conv2d(
	x,                  # Input tensor: [batch_size, in_channels, in_height, in_width]
	w,                  # Weight tensor: [out_channels, in_channels, kernel_height, kernel_width]
	padding     = 0,    # Padding: int or [padH, padW]
	input_gain  = None, # Optional scale factors for the input channels: [], [in_channels], or [batch_size, in_channels]
):
	with misc.suppress_tracer_warnings(): # this value will be treated as a constant
		batch_size = int(x.shape[0])
	_, out_channels, in_channels, kh, kw = w.shape
	misc.assert_shape(w, [batch_size, out_channels, in_channels, kh, kw]) # [OIkk]
	misc.assert_shape(x, [batch_size, in_channels, None, None]) # [NIHW]

	# Apply input scaling.
	if input_gain is not None:
		input_gain = input_gain.expand(batch_size, in_channels) # [NI]
		w = w * input_gain.unsqueeze(1).unsqueeze(3).unsqueeze(4) # [NOIkk]

	# Execute as one fused op using grouped convolution.
	x = x.reshape(1, -1, *x.shape[2:])
	w = w.reshape(-1, in_channels, kh, kw)
	x = conv2d_gradfix.conv2d(input=x, weight=w.to(x.dtype), padding=padding, groups=batch_size)
	x = x.reshape(batch_size, -1, *x.shape[2:])
	return x

#----------------------------------------------------------------------------

@persistence.persistent_class
class FullyConnectedLayer(torch.nn.Module):
	def __init__(self,
		in_features,                # Number of input features.
		out_features,               # Number of output features.
		activation      = 'linear', # Activation function: 'relu', 'lrelu', etc.
		bias            = True,     # Apply additive bias before the activation function?
		lr_multiplier   = 1,        # Learning rate multiplier.
		weight_init     = 1,        # Initial standard deviation of the weight tensor.
		bias_init       = 0,        # Initial value of the additive bias.
	):
		super().__init__()
		self.in_features = in_features
		self.out_features = out_features
		self.activation = activation
		self.weight = torch.nn.Parameter(torch.randn([out_features, in_features]) * (weight_init / lr_multiplier))
		bias_init = np.broadcast_to(np.asarray(bias_init, dtype=np.float32), [out_features])
		self.bias = torch.nn.Parameter(torch.from_numpy(bias_init / lr_multiplier)) if bias else None
		self.weight_gain = lr_multiplier / np.sqrt(in_features)
		self.bias_gain = lr_multiplier

	def forward(self, x):
		w = self.weight.to(x.dtype) * self.weight_gain
		b = self.bias
		if b is not None:
			b = b.to(x.dtype)
			if self.bias_gain != 1:
				b = b * self.bias_gain
		if self.activation == 'linear' and b is not None:
			x = torch.addmm(b.unsqueeze(0), x, w.t())
		else:
			x = x.matmul(w.t())
			x = bias_act.bias_act(x, b, act=self.activation)
		return x

	def extra_repr(self):
		return f'in_features={self.in_features:d}, out_features={self.out_features:d}, activation={self.activation:s}'

#----------------------------------------------------------------------------

@persistence.persistent_class
class Conv2dLayer(torch.nn.Module):
	def __init__(self,
		in_channels,                    # Number of input channels.
		out_channels,                   # Number of output channels.
		kernel_size,                    # Width and height of the convolution kernel.
		bias            = True,         # Apply additive bias before the activation function?
		activation      = 'linear',     # Activation function: 'relu', 'lrelu', etc.
		up              = 1,            # Integer upsampling factor.
		down            = 1,            # Integer downsampling factor.
		resample_filter = [1,3,3,1],    # Low-pass filter to apply when resampling activations.
		conv_clamp      = None,         # Clamp the output to +-X, None = disable clamping.
		channels_last   = False,        # Expect the input to have memory_format=channels_last?
		trainable       = True,         # Update the weights of this layer during training?
	):
		super().__init__()
		self.in_channels = in_channels
		self.out_channels = out_channels
		self.activation = activation
		self.up = up
		self.down = down
		self.conv_clamp = conv_clamp
		self.register_buffer('resample_filter', upfirdn2d.setup_filter(resample_filter))
		self.padding = kernel_size // 2
		self.weight_gain = 1 / np.sqrt(in_channels * (kernel_size ** 2))
		self.act_gain = bias_act.activation_funcs[activation].def_gain

		memory_format = torch.channels_last if channels_last else torch.contiguous_format
		weight = torch.randn([out_channels, in_channels, kernel_size, kernel_size]).to(memory_format=memory_format)
		bias = torch.zeros([out_channels]) if bias else None
		if trainable:
			self.weight = torch.nn.Parameter(weight)
			self.bias = torch.nn.Parameter(bias) if bias is not None else None
		else:
			self.register_buffer('weight', weight)
			if bias is not None:
				self.register_buffer('bias', bias)
			else:
				self.bias = None

	def forward(self, x, gain=1, down=None):
		curr_down = down if down != None else self.down
		w = self.weight * self.weight_gain
		b = self.bias.to(x.dtype) if self.bias is not None else None
		flip_weight = (self.up == 1) # slightly faster
		x = conv2d_resample.conv2d_resample(x=x, w=w.to(x.dtype), f=self.resample_filter, up=self.up, down=curr_down, padding=self.padding, flip_weight=flip_weight)

		act_gain = self.act_gain * gain
		act_clamp = self.conv_clamp * gain if self.conv_clamp is not None else None
		x = bias_act.bias_act(x, b, act=self.activation, gain=act_gain, clamp=act_clamp)
		return x

	def extra_repr(self):
		return ' '.join([
			f'in_channels={self.in_channels:d}, out_channels={self.out_channels:d}, activation={self.activation:s},',
			f'up={self.up}, down={self.down}'])

#----------------------------------------------------------------------------

@persistence.persistent_class
class MappingNetwork(torch.nn.Module):
	def __init__(self,
		z_dim,                      # Input latent (Z) dimensionality.
		c_dim,                      # Conditioning label (C) dimensionality, 0 = no labels.
		w_dim,                      # Intermediate latent (W) dimensionality.
		num_ws,                     # Number of intermediate latents to output.
		num_layers      = 2,        # Number of mapping layers.
		lr_multiplier   = 0.01,     # Learning rate multiplier for the mapping layers.
		w_avg_beta      = 0.998,    # Decay for tracking the moving average of W during training.
	):
		super().__init__()
		self.z_dim = z_dim
		self.c_dim = c_dim
		self.w_dim = w_dim
		self.num_ws = num_ws
		self.num_layers = num_layers
		self.w_avg_beta = w_avg_beta

		# Construct layers.
		self.embed = FullyConnectedLayer(self.c_dim, self.w_dim) if self.c_dim > 0 else None
		features = [self.z_dim + (self.w_dim if self.c_dim > 0 else 0)] + [self.w_dim] * self.num_layers
		for idx, in_features, out_features in zip(range(num_layers), features[:-1], features[1:]):
			layer = FullyConnectedLayer(in_features, out_features, activation='lrelu', lr_multiplier=lr_multiplier)
			setattr(self, f'fc{idx}', layer)
		self.register_buffer('w_avg', torch.zeros([w_dim]))

	def forward(self, z, c, truncation_psi=1, truncation_cutoff=None, update_emas=False):
		misc.assert_shape(z, [None, self.z_dim])
		if truncation_cutoff is None:
			truncation_cutoff = self.num_ws

		# Embed, normalize, and concatenate inputs.
		x = z.to(torch.float32)
		x = x * (x.square().mean(1, keepdim=True) + 1e-8).rsqrt()
		if self.c_dim > 0:
			misc.assert_shape(c, [None, self.c_dim])
			y = self.embed(c.to(torch.float32))
			y = y * (y.square().mean(1, keepdim=True) + 1e-8).rsqrt()
			x = torch.cat([x, y], dim=1) if x is not None else y

		# Execute layers.
		for idx in range(self.num_layers):
			x = getattr(self, f'fc{idx}')(x)

		# Update moving average of W.
		if update_emas:
			self.w_avg.copy_(x.detach().mean(dim=0).lerp(self.w_avg, self.w_avg_beta))

		# Broadcast and apply truncation.
		x = x.unsqueeze(1).repeat([1, self.num_ws, 1])
		if truncation_psi != 1:
			x[:, :truncation_cutoff] = self.w_avg.lerp(x[:, :truncation_cutoff], truncation_psi)
		return x

	def extra_repr(self):
		return f'z_dim={self.z_dim:d}, c_dim={self.c_dim:d}, w_dim={self.w_dim:d}, num_ws={self.num_ws:d}'

#----------------------------------------------------------------------------

@persistence.persistent_class
class SynthesisInput(torch.nn.Module):
	def __init__(self,
		w_dim,          # Intermediate latent (W) dimensionality.
		channels,       # Number of output channels.
		size,           # Output spatial size: int or [width, height].
		sampling_rate,  # Output sampling rate.
		bandwidth,      # Output bandwidth.
	):
		super().__init__()
		self.w_dim = w_dim
		self.channels = channels
		# self.size = np.broadcast_to(np.asarray(size), [2])
		self.size = size
		self.sampling_rate = sampling_rate
		self.bandwidth = bandwidth

		# Draw random frequencies from uniform 2D disc.
		freqs = torch.randn([self.channels, 2])
		radii = freqs.square().sum(dim=1, keepdim=True).sqrt()
		freqs /= radii * radii.square().exp().pow(0.25)
		freqs *= bandwidth
		phases = torch.rand([self.channels]) - 0.5

		# Setup parameters and buffers.
		self.weight = torch.nn.Parameter(torch.randn([self.channels, self.channels]))
		self.affine = FullyConnectedLayer(w_dim, 4, weight_init=0, bias_init=[1,0,0,0])
		self.register_buffer('transform', torch.eye(3, 3)) # User-specified inverse transform wrt. resulting image.
		self.register_buffer('freqs', freqs)
		self.register_buffer('phases', phases)

	def forward(self, w, resolution):
		# Introduce batch dimension.
		transforms = self.transform.unsqueeze(0) # [batch, row, col]
		freqs = self.freqs.unsqueeze(0) # [batch, channel, xy]
		phases = self.phases.unsqueeze(0) # [batch, channel]
		size = self.size[resolution]

		# Apply learned transformation.
		t = self.affine(w) # t = (r_c, r_s, t_x, t_y)
		t = t / t[:, :2].norm(dim=1, keepdim=True) # t' = (r'_c, r'_s, t'_x, t'_y)
		m_r = torch.eye(3, device=w.device).unsqueeze(0).repeat([w.shape[0], 1, 1]) # Inverse rotation wrt. resulting image.
		m_r[:, 0, 0] = t[:, 0]  # r'_c
		m_r[:, 0, 1] = -t[:, 1] # r'_s
		m_r[:, 1, 0] = t[:, 1]  # r'_s
		m_r[:, 1, 1] = t[:, 0]  # r'_c
		m_t = torch.eye(3, device=w.device).unsqueeze(0).repeat([w.shape[0], 1, 1]) # Inverse translation wrt. resulting image.
		m_t[:, 0, 2] = -t[:, 2] # t'_x
		m_t[:, 1, 2] = -t[:, 3] # t'_y
		transforms = m_r @ m_t @ transforms # First rotate resulting image, then translate, and finally apply user-specified transform.

		# Transform frequencies.
		phases = phases + (freqs @ transforms[:, :2, 2:]).squeeze(2)
		freqs = freqs @ transforms[:, :2, :2]

		# Dampen out-of-band frequencies that may occur due to the user-specified transform.
		amplitudes = (1 - (freqs.norm(dim=2) - self.bandwidth) / (self.sampling_rate / 2 - self.bandwidth)).clamp(0, 1)

		# Construct sampling grid.
		theta = torch.eye(2, 3, device=w.device)
		# theta[0, 0] = 0.5 * self.size[0] / self.sampling_rate
		# theta[1, 1] = 0.5 * self.size[1] / self.sampling_rate
		theta[0, 0] = 0.5 * size / self.sampling_rate
		theta[1, 1] = 0.5 * size / self.sampling_rate
		# grids = torch.nn.functional.affine_grid(theta.unsqueeze(0), [1, 1, self.size[1], self.size[0]], align_corners=False)
		grids = torch.nn.functional.affine_grid(theta.unsqueeze(0), [1, 1, size, size], align_corners=False)

		# Compute Fourier features.
		x = (grids.unsqueeze(3) @ freqs.permute(0, 2, 1).unsqueeze(1).unsqueeze(2)).squeeze(3) # [batch, height, width, channel]
		x = x + phases.unsqueeze(1).unsqueeze(2)
		x_var = x.square().mean(dim=[0,3], keepdim=True)
		x = torch.sin(x * (np.pi * 2)) #* (-0.5 * x_var).exp()
		x = x * amplitudes.unsqueeze(1).unsqueeze(2)

		# Apply trainable mapping.
		weight = self.weight / np.sqrt(self.channels)
		x = x @ weight.t()

		# Ensure correct shape.
		x = x.permute(0, 3, 1, 2) # [batch, channel, height, width]
		# misc.assert_shape(x, [w.shape[0], self.channels, int(self.size[1]), int(self.size[0])])
		misc.assert_shape(x, [w.shape[0], self.channels, int(size), int(size)])
		return x

	def extra_repr(self):
		return '\n'.join([
			f'w_dim={self.w_dim:d}, channels={self.channels:d}, size={list(self.size)},',
			f'sampling_rate={self.sampling_rate:g}, bandwidth={self.bandwidth:g}'])

#----------------------------------------------------------------------------

class SynthesisKernel(torch.nn.Module):
	def __init__(self,
		in_channels,
		out_channels,
		ks,
		sampling_rate,
		bandlimit = None,
		freq_dim = 64,
		butterN = 2,
		trainable_f = False,
	):
		super().__init__()
		self.in_channels = in_channels
		self.out_channels = out_channels
		self.ks = ks
		self.sampling_rate = sampling_rate
		self.bandlimit = max(sampling_rate) / np.sqrt(2) if bandlimit is None else bandlimit
		self.freq_dim = int(self.bandlimit)
		
		# Create uniform distribution on disk
		# freqs = torch.randn([self.freq_dim, 2])
		# radii = freqs.square().sum(dim=-1, keepdim=True).sqrt()
		# freqs /= radii * radii.square().exp().pow(0.25)
		# freqs *= self.bandlimit

		# in_radii = (torch.rand(self.freq_dim*self.freq_dim, 1)) * self.bandlimit
		# in_angle = (torch.rand(self.freq_dim*self.freq_dim, 1) - 0.5) * 2 * np.pi
		# in_freqs = torch.cat([in_radii * in_angle.sin(), in_radii * in_angle.cos()], dim=-1)
		in_freqs = torch.randn([self.freq_dim, 2])
		in_phases = (torch.rand([self.in_channels, self.freq_dim*self.freq_dim]) - 0.5)

		# out_radii = (torch.rand(self.freq_dim, 1)) * self.bandlimit
		# out_angle = (torch.rand(self.freq_dim, 1) - 0.5) * 2 * np.pi
		# out_freqs = torch.cat([out_radii * out_angle.sin(), out_radii * out_angle.cos()], dim=1)
		# out_phases = (torch.rand([1,self.freq_dim]) - 0.5)

		# self.register_buffer('in_freqs', in_freqs)
		self.in_freqs = torch.nn.Parameter(in_freqs * 3)
		self.in_phases = torch.nn.Parameter(in_phases)
		# self.register_buffer('in_phases', in_phases)
		# self.in_phases = torch.nn.Parameter(in_phases)
		# self.register_buffer('out_freqs', out_freqs)
		# self.register_buffer('out_phases', out_phases)

		self.in_weight = torch.nn.Parameter(torch.rand([self.in_channels, self.freq_dim*self.freq_dim]))
		# self.out_weight = torch.nn.Parameter(torch.randn([self.out_channels, self.freq_dim]))
		# self.freq_weight = torch.nn.Parameter(torch.randn([self.freq_dim]))
		# self.weight = torch.nn.Parameter(torch.randn([self.out_channels, self.in_channels, self.freq_dim]))
		self.butterN = butterN
		self.gain = np.sqrt(1 / (in_channels * (self.ks **2)))
		
		# self.register_buffer('transform', torch.eye(3, 3)) # User-specified inverse transform wrt. resulting image.

		# it = torch.randn([in_channels, 2])
		# self.it = torch.nn.Parameter(it)
		# ot = torch.randn([out_channels, 2])
		# self.ot = torch.nn.Parameter(ot)

	def forward(self, target_sampling_rate, device, alpha=None):
		if alpha == None:
			alpha = 1
		# Sample signal
		sample_size = self.ks
		# in_freqs = self.in_freqs
		# in_phases = self.in_phases
		# it = self.it

		# out_freqs = self.out_freqs
		# out_phases = self.out_phases
		# ot = self.ot

		# transforms = self.transform

		# im_t = torch.eye(3, device=device).unsqueeze(0).repeat(self.in_channels, 1, 1) # Inverse rotation wrt. resulting image.
		# im_t[...,0, 2] = -it[..., 0] # t'_x
		# im_t[...,1, 2] = -it[..., 1] # t'_y
		# i_transforms = im_t @ transforms # First rotate resulting image, then translate, and finally apply user-specified transform.

		# om_t = torch.eye(3, device=device).unsqueeze(0).repeat(self.out_channels, 1, 1) # Inverse rotation wrt. resulting image.
		# om_t[...,0, 2] = -ot[..., 0] # t'_x
		# om_t[...,1, 2] = -ot[..., 1] # t'_y
		# o_transforms = om_t @ transforms # First rotate resulting image, then translate, and finally apply user-specified transform.

		# Transform frequencies.
		# in_phases = in_phases + (in_freqs @ i_transforms[...,:2, 2:]).squeeze(-1)
		# out_phases = out_phases + (out_freqs @ o_transforms[...,:2, 2:]).squeeze(-1)
		# in_freqs = in_freqs.unsqueeze(0).repeat(self.in_channels, 1, 1)
		# out_freqs = out_freqs.unsqueeze(0).repeat(self.out_channels, 1, 1)

		theta = torch.eye(2, 3, device=device)
		theta[0, 0] = 0.5 * 3 / (target_sampling_rate)
		theta[1, 1] = 0.5 * 3 / (target_sampling_rate)
		grids = torch.nn.functional.affine_grid(theta.unsqueeze(0), [1, 1, sample_size, sample_size], align_corners=False)
		# grids += 0.5 * 3 / (target_sampling_rate * 2 * 4)

		radii = self.radii.sigmoid() * self.bandlimit
		in_freqs = torch.cat([radii * self.angle.sin(), radii * self.angle.cos()], dim=-1)
		in_phases = self.phases
		ix = torch.einsum('bhwr,ifr->bihwf', grids, in_freqs).squeeze(0)
		ix = ix + in_phases.unsqueeze(1).unsqueeze(2)
		ix = torch.sin(ix * (np.pi * 2)) #+ self.freq_bias * 0.1

		# ox = torch.einsum('bhwr,ofr->bohwf', grids, out_freqs).squeeze(0)
		# ox = ox + out_phases.unsqueeze(1).unsqueeze(2)
		# ox = torch.sin(ox * (np.pi * 2)) #+ self.freq_bias * 0.1

		#Compute cutoff frequency for butterworth filter based on alpha

		freq_norm = in_freqs.norm(dim=-1)
		low_filter = torch.ones([self.in_channels,self.freq_dim], device=in_freqs.device)
		if target_sampling_rate != min(self.sampling_rate):
			low_cutoff = target_sampling_rate // 4
			low_filter = (1 / (1 + (freq_norm / low_cutoff) ** (-2 * self.butterN))) 

		high_cutoff = alpha * target_sampling_rate//2 + (1 - alpha) * (target_sampling_rate // 4)
		high_filter = (1 / (1 + (freq_norm / high_cutoff) ** (2 * self.butterN))) 
		curr_filter = (high_filter * low_filter)
		ix = ix * curr_filter.unsqueeze(1).unsqueeze(2) * curr_filter.square().mean().rsqrt()
		# curr_filter = curr_filter * curr_filter.square().mean(dim=-1, keepdim=True).rsqrt()
		# mag_norm = low_filter[0].sum(dim=-1)/curr_filter[0].sum(dim=-1)
		# mag_norm = ((curr_filter > 0.1)[0].sum() + 1)
		# ox = ox * curr_filter.unsqueeze(1).unsqueeze(2)
		# freq_idx = (curr_filter > 1e-5).nonzero()[:,1]

		# x = x[...,freq_idx] * curr_filter[...,freq_idx]
		# w = self.weight[...,freq_idx]
		# w = self.freq_weight
		# len_freq = self.freq_dim
		# ik = torch.einsum('ihwf,f->ihw',ix, w) / np.sqrt(len_freq)
		# ok = torch.einsum('ohwf,f->ohw',ox, w) / np.sqrt(len_freq)
		# kernel = (ik.unsqueeze(0) + ok.unsqueeze(1)) / 2
		# kernel = torch.einsum('ihwf,ohwf,f->oihw', ix, ox, w)  / np.sqrt(self.freq_dim * (self.ks **2))
		# kernel = kernel - torch.std_mean(kernel, dim=[0,1])[1]
		kernel = torch.einsum('ihwf,f,oi->oihw', ix, self.freq_weight, self.weight) / np.sqrt(self.freq_dim)

		assert torch.isfinite(kernel).all().item()
		return kernel * self.gain

#----------------------------------------------------------------------------
class SynthesisGroupKernel(torch.nn.Module):
	def __init__(self,
		in_channels,
		out_channels,
		ks,
		sampling_rate,
		bandlimit = None,
		freq_dim = 64,
		butterN = 3,
		trainable_f = False,
		layer_idx = None,
		style_dim = 32,
	):
		super().__init__()
		self.in_channels = in_channels
		self.out_channels = out_channels
		self.ks = ks
		self.sampling_rate = sampling_rate
		self.bandlimit = max(sampling_rate) * np.sqrt(2) if bandlimit is None else bandlimit
		self.freq_dim = max(int(self.bandlimit), freq_dim)
		
		# radii = torch.randn(1, self.freq_dim, 1) * self.bandlimit
		# angle = (torch.rand(1, self.freq_dim, 1) - 0.5) * 2 * np.pi
		# freqs = torch.cat([radii * angle.sin(), radii * angle.cos()], dim=-1)
		freqs = torch.randn([1, self.freq_dim, 2])
		radii = freqs.square().sum(dim=-1, keepdim=True).sqrt()
		freqs /= radii * radii.square().exp().pow(0.25)
		freqs *= self.bandlimit
		self.register_buffer("freqs", freqs)
		# self.phases = torch.nn.Parameter((torch.rand([in_channels, self.freq_dim]) - 0.5))
		self.phases = torch.nn.Parameter((torch.randn([in_channels, style_dim])))

		self.weight = torch.nn.Parameter(torch.randn([self.out_channels, self.in_channels]))
		self.freq_weight = torch.nn.Parameter(torch.randn([in_channels, style_dim]))
		self.butterN = butterN
		self.gain = np.sqrt(1 / (in_channels * (self.ks **2)))
		self.layer_idx = layer_idx

		# self.test_weight = torch.nn.Parameter(torch.randn(out_channels, in_channels, 3, 3))
		# self.affine = torch.nn.Parameter(torch.randn(style_dim, self.freq_dim))
		self.affine_phase = FullyConnectedLayer(style_dim, self.freq_dim, bias_init=0)
		self.affine_weight = FullyConnectedLayer(style_dim, self.freq_dim)
		self.affine_mag = FullyConnectedLayer(style_dim, self.freq_dim, bias_init=1)
		
	def forward(self, target_sampling_rate, max_sampling_rate, device, update_emas=None, style=None):
		if max_sampling_rate == None:
			max_sampling_rate = self.bandlimit
		# Sample signal
		sample_size = self.ks
		in_freqs = self.freqs
		in_phases = self.affine_phase(self.phases).unsqueeze(0)
		# in_phases = self.phases.unsqueeze(0) + self.phase_whole.unsqueeze(0)
		# if style is not None:
		# 	phase_mod = self.affine_phase(style)
		# 	in_phases = in_phases + phase_mod.unsqueeze(-1)

		theta = torch.eye(2, 3, device=device)
		theta[0, 0] = 0.5 * 3 / (target_sampling_rate)
		theta[1, 1] = 0.5 * 3 / (target_sampling_rate)
		grids = torch.nn.functional.affine_grid(theta.unsqueeze(0), [1, 1, sample_size, sample_size], align_corners=False)
		grids -= grids[0,0,0] * 0.5
		# grids += 0.5 * 3 / (target_sampling_rate * 2 * 4)

		ix = torch.einsum('bhwr,ifr->bihwf', grids, in_freqs)
		ix = ix + in_phases.unsqueeze(2).unsqueeze(3)
		# ix_var = ix.square().mean(dim=[0,1], keepdim=True)
		ix = torch.sin(ix * (np.pi * 2)) #* ((-0.5) * ix_var).exp() #+ self.freq_bias * 0.1
		# ix *= np.exp((min(self.sampling_rate) / target_sampling_rate) ** 2 - 1)

		#Compute cutoff frequency for butterworth filter based on alpha

		freq_norm = in_freqs.norm(dim=-1)
		low_filter = torch.ones([self.in_channels,self.freq_dim], device=in_freqs.device)
		high_filter = torch.ones([self.in_channels,self.freq_dim], device=in_freqs.device)

		if target_sampling_rate != min(self.sampling_rate):
			low_cutoff = target_sampling_rate
			low_filter = (1 / (1 + (freq_norm / low_cutoff) ** (-2 * self.butterN))) 

		high_cutoff = max_sampling_rate
		high_filter = (1 / (1 + (freq_norm / high_cutoff) ** (2 * self.butterN))) 
		
		max_filter = (1 / (1 + (freq_norm / self.bandlimit) ** (2 * self.butterN)))

		curr_filter = (high_filter * low_filter)
		ix = ix * (curr_filter.unsqueeze(1).unsqueeze(2) * max_filter.square().mean(dim=-1, keepdim=True).rsqrt()).unsqueeze(0)
		# ix = ix * (curr_filter.unsqueeze(1).unsqueeze(2)).unsqueeze(0)
		freq_weight = self.affine_weight(self.freq_weight)

		if style is not None:
			im = self.affine_mag(style)
<<<<<<< HEAD
			freq_weight = freq_weight.unsqueeze(0) * im.unsqueeze(1)
			# freq_weight = freq_weight * freq_weight.square().mean(dim=1, keepdim=True).rsqrt()
			kernel = torch.einsum('bihwf,bif,oi->boihw', ix, freq_weight, self.weight) * np.sqrt(1 / self.freq_dim)
		else:
			kernel = torch.einsum('bihwf,if,oi->boihw', ix, freq_weight, self.weight) * np.sqrt(1 / self.freq_dim)
=======
			freq_weight = self.freq_weight
			weight = self.weight
			weight = weight * weight.square().mean(dim=1, keepdim=True).rsqrt()
			weight = weight.unsqueeze(0) * im.unsqueeze(1)
			weight = weight * (weight.square().sum(dim=1, keepdim=True) + 1e-8).rsqrt()
			# freq_weight = self.freq_weight.unsqueeze(0) * im.unsqueeze(-1)
			# freq_weight = freq_weight * freq_weight.square().mean(dim=1, keepdim=True).rsqrt()
			kernel = torch.einsum('bihwf,if,boi->boihw', ix, freq_weight, weight) * np.sqrt(2 / self.freq_dim)
		else:
			kernel = torch.einsum('bihwf,if,oi->boihw', ix, self.freq_weight, self.weight) * np.sqrt(1 / self.freq_dim) * self.gain
>>>>>>> 338acf3d

		assert torch.isfinite(kernel).all().item()

		# if self.layer_idx:
		# 	save_image(kernel[:3,:32].detach().reshape(3,8,4,3,3).permute(0,1,3,2,4).reshape(3, 24, 12), f'Kernel_{self.layer_idx}_{target_sampling_rate}.png')

		# if style is not None:
		# 	return kernel
		
		return kernel.squeeze(0)
		# return kernel
	
#----------------------------------------------------------------------------

@persistence.persistent_class
class ToRGBLayer(torch.nn.Module):
	def __init__(self,
		# General specifications.
		w_dim,                          # Intermediate latent (W) dimensionality.
		is_torgb,                       # Is this the final ToRGB layer?
		is_critically_sampled,          # Does this layer use critical sampling?
		in_channels,                    # Number of input channels.
		out_channels,                   # Number of output channels.
		target_resolutions,             # Target resolution list.

		# Per resolution specifications.
		use_fp16,                       # Does this layer use FP16?
		in_size,                        # Input spatial size: int or [width, height].
		out_size,                       # Output spatial size: int or [width, height].
		in_sampling_rate,               # Input sampling rate (s).
		out_sampling_rate,              # Output sampling rate (s).
		in_cutoff,                      # Input cutoff frequency (f_c).
		out_cutoff,                     # Output cutoff frequency (f_c).
		in_half_width,                  # Input transition band half-width (f_h).
		out_half_width,                 # Output Transition band half-width (f_h).

		# Hyperparameters.
		conv_kernel         = 3,        # Convolution kernel size. Ignored for final the ToRGB layer.
		filter_size         = 6,        # Low-pass filter size relative to the lower resolution when up/downsampling.
		lrelu_upsampling    = 2,        # Relative sampling rate for leaky ReLU. Ignored for final the ToRGB layer.
		use_radial_filters  = False,    # Use radially symmetric downsampling filter? Ignored for critically sampled layers.
		conv_clamp          = 256,      # Clamp the output to [-X, +X], None = disable clamping.
		magnitude_ema_beta  = 0.999,    # Decay rate for the moving average of input magnitudes.
	):
		super().__init__()
		self.w_dim = w_dim
		self.is_torgb = is_torgb
		self.is_critically_sampled = is_critically_sampled
		self.use_fp16 = use_fp16
		self.in_channels = in_channels
		self.out_channels = out_channels
		# self.in_size = np.broadcast_to(np.asarray(in_size), [2])
		# self.out_size = np.broadcast_to(np.asarray(out_size), [2])
		self.in_size = in_size
		self.out_size = out_size
		self.in_sampling_rate = in_sampling_rate
		self.out_sampling_rate = out_sampling_rate
		# self.tmp_sampling_rate = max(in_sampling_rate, out_sampling_rate) * (1 if is_torgb else lrelu_upsampling)
		self.in_cutoff = in_cutoff
		self.out_cutoff = out_cutoff
		self.in_half_width = in_half_width
		self.out_half_width = out_half_width
		self.conv_kernel = 1 if is_torgb else conv_kernel
		self.conv_clamp = conv_clamp
		self.magnitude_ema_beta = magnitude_ema_beta

		# Alias filter initialization
		self.filter_size = filter_size
		self.lrelu_upsampling = lrelu_upsampling
		self.use_radial_filters = use_radial_filters
		
		self.padding = {}
		self.up_factor = {}
		self.down_factor = {}
		for res in target_resolutions:
			up_filter, down_filter, filter_args = self.get_filter(
				in_sampling_rate=in_sampling_rate[res], out_sampling_rate=out_sampling_rate[res],
				in_cutoff=in_cutoff[res], out_cutoff=out_cutoff[res],
				in_half_width=in_half_width[res], out_half_width=out_half_width[res], tmp_rate=(1 if self.is_torgb else self.lrelu_upsampling))
			padding = self.get_down_padding(in_size=in_size[res], out_size=out_size[res], **filter_args)
			self.register_buffer(f'up_filter_{res}', up_filter)
			self.register_buffer(f'down_filter_{res}', down_filter)
			self.padding[res] = padding
			self.up_factor[res] = filter_args['up_factor']
			self.down_factor[res] = filter_args['down_factor']

		self.affine = FullyConnectedLayer(self.w_dim, self.in_channels, bias_init=1)
		self.weight = torch.nn.Parameter(torch.randn([out_channels, in_channels, self.conv_kernel, self.conv_kernel])) 
		self.bias = torch.nn.Parameter(torch.zeros([self.out_channels]))
		self.register_buffer('magnitude_ema', torch.ones([]))

		
	def get_filter(self, 
		in_sampling_rate, 
		out_sampling_rate, 
		in_cutoff,
		out_cutoff,
		in_half_width,
		out_half_width,
		tmp_rate,
		filter_size = None,
	):
		tmp_sampling_rate = max(in_sampling_rate, out_sampling_rate) * tmp_rate
		filter_size = filter_size if filter_size is not None else self.filter_size

		# Design upsampling filter.
		up_factor = int(np.rint(tmp_sampling_rate / in_sampling_rate))
		assert in_sampling_rate * up_factor == tmp_sampling_rate
		up_taps = filter_size * up_factor if up_factor > 1 and not self.is_torgb else 1
		up_filter = self.design_lowpass_filter(numtaps=up_taps, cutoff=in_cutoff, width=in_half_width*2, fs=tmp_sampling_rate)

		# Design downsampling filter.
		down_factor = int(np.rint(tmp_sampling_rate / out_sampling_rate))
		assert out_sampling_rate * down_factor == tmp_sampling_rate
		down_taps = filter_size * down_factor if down_factor > 1 and not self.is_torgb else 1
		down_radial = self.use_radial_filters and not self.is_critically_sampled
		down_filter = self.design_lowpass_filter(numtaps=down_taps, cutoff=out_cutoff, width=out_half_width*2, fs=tmp_sampling_rate, radial=down_radial)

		filter_args = {
			"up_factor": up_factor,
			"down_factor": down_factor,
			"up_taps": up_taps,
			"down_taps": down_taps,
		}

		return up_filter, down_filter, filter_args
	
	def get_down_padding(self,
		in_size,
		out_size,
		up_factor,
		down_factor,
		up_taps,
		down_taps,
	):
		# Compute padding.
		pad_total = (out_size - 1) * down_factor + 1 # Desired output size before downsampling.
		pad_total -= (in_size + self.conv_kernel - 1) * up_factor # Input size after upsampling.
		pad_total += up_taps + down_taps - 2 # Size reduction caused by the filters.
		pad_lo = (pad_total + up_factor) // 2 # Shift sample locations according to the symmetric interpretation (Appendix C.3).
		pad_hi = pad_total - pad_lo
		padding = [int(pad_lo), int(pad_hi), int(pad_lo), int(pad_hi)]
		return padding

	def forward(self, x, w, resolution=None, alpha=None, noise_mode='random', force_fp32=False, update_emas=False):
		assert noise_mode in ['random', 'const', 'none'] # unused
		assert (resolution is not None) and (alpha is not None)
		misc.assert_shape(x, [None, self.in_channels, int(self.in_size[resolution]), int(self.in_size[resolution])])
		misc.assert_shape(w, [x.shape[0], self.w_dim])

		# Track input magnitude.
		if update_emas:
			with torch.autograd.profiler.record_function('update_magnitude_ema'):
				magnitude_cur = x.detach().to(torch.float32).square().mean()
				self.magnitude_ema.copy_(magnitude_cur.lerp(self.magnitude_ema, self.magnitude_ema_beta))
		input_gain = self.magnitude_ema.rsqrt()

		# Execute affine layer.
		styles = self.affine(w)
		if self.is_torgb:
			weight_gain = 1 / np.sqrt(self.in_channels * (self.conv_kernel ** 2))
			styles = styles * weight_gain

		# Execute modulated conv2d.
		dtype = torch.float16 if (self.use_fp16 and not force_fp32 and x.device.type == 'cuda') else torch.float32
		x = modulated_conv2d(x=x.to(dtype), w=self.weight, s=styles,
			padding=self.conv_kernel-1, demodulate=(not self.is_torgb), input_gain=input_gain)
		
		# Execute bias, filtered leaky ReLU, and clamping.
		gain = 1 if self.is_torgb else np.sqrt(2)
		slope = 1 if self.is_torgb else 0.2
		x = filtered_lrelu.filtered_lrelu(x=x, fu=getattr(self, f'up_filter_{resolution}'), fd=getattr(self, f'down_filter_{resolution}'), 
			b=self.bias.to(x.dtype), up=self.up_factor[resolution], down=self.down_factor[resolution], padding=self.padding[resolution], 
			gain=gain, slope=slope, clamp=self.conv_clamp)

		# Ensure correct shape and dtype.
		misc.assert_shape(x, [None, self.out_channels, int(self.out_size[resolution]), int(self.out_size[resolution])])
		assert x.dtype == dtype
		return x

	@staticmethod
	def design_lowpass_filter(numtaps, cutoff, width, fs, radial=False):
		assert numtaps >= 1

		# Identity filter.
		if numtaps == 1:
			return None

		# Separable Kaiser low-pass filter.
		if not radial:
			f = scipy.signal.firwin(numtaps=numtaps, cutoff=cutoff, width=width, fs=fs)
			return torch.as_tensor(f, dtype=torch.float32)

		# Radially symmetric jinc-based filter.
		x = (np.arange(numtaps) - (numtaps - 1) / 2) / fs
		r = np.hypot(*np.meshgrid(x, x))
		f = scipy.special.j1(2 * cutoff * (np.pi * r)) / (np.pi * r)
		beta = scipy.signal.kaiser_beta(scipy.signal.kaiser_atten(numtaps, width / (fs / 2)))
		w = np.kaiser(numtaps, beta)
		f *= np.outer(w, w)
		f /= np.sum(f)
		return torch.as_tensor(f, dtype=torch.float32)

	def extra_repr(self):
		return '\n'.join([
			f'w_dim={self.w_dim:d}, is_torgb={self.is_torgb},',
			f'is_critically_sampled={self.is_critically_sampled}, use_fp16={self.use_fp16},',
			f'in_sampling_rate={self.in_sampling_rate:g}, out_sampling_rate={self.out_sampling_rate:g},',
			f'in_cutoff={self.in_cutoff:g}, out_cutoff={self.out_cutoff:g},',
			f'in_half_width={self.in_half_width:g}, out_half_width={self.out_half_width:g},',
			f'in_size={list(self.in_size)}, out_size={list(self.out_size)},',
			f'in_channels={self.in_channels:d}, out_channels={self.out_channels:d}'])

#----------------------------------------------------------------------------

@persistence.persistent_class
class SynthesisLayer(torch.nn.Module):
	def __init__(self,
		# General specifications.
		w_dim,                          # Intermediate latent (W) dimensionality.
		is_torgb,                       # Is this the final ToRGB layer?
		is_critically_sampled,          # Does this layer use critical sampling?
		in_channels,                    # Number of input channels.
		out_channels,                   # Number of output channels.
		target_resolutions,             # Target resolution list.

		# Per resolution specifications.
		use_fp16,                       # Does this layer use FP16?
		in_size,                        # Input spatial size: int or [width, height].
		out_size,                       # Output spatial size: int or [width, height].
		in_sampling_rate,               # Input sampling rate (s).
		out_sampling_rate,              # Output sampling rate (s).
		in_cutoff,                      # Input cutoff frequency (f_c).
		out_cutoff,                     # Output cutoff frequency (f_c).
		in_half_width,                  # Input transition band half-width (f_h).
		out_half_width,                 # Output Transition band half-width (f_h).

		# Hyperparameters.
		conv_kernel         = 3,        # Convolution kernel size. Ignored for final the ToRGB layer.
		filter_size         = 6,        # Low-pass filter size relative to the lower resolution when up/downsampling.
		lrelu_upsampling    = 2,        # Relative sampling rate for leaky ReLU. Ignored for final the ToRGB layer.
		use_radial_filters  = False,    # Use radially symmetric downsampling filter? Ignored for critically sampled layers.
		conv_clamp          = 256,      # Clamp the output to [-X, +X], None = disable clamping.
		magnitude_ema_beta  = 0.999,    # Decay rate for the moving average of input magnitudes.
		layer_idx			= 0,		# For Debug
	):
		super().__init__()
		self.w_dim = w_dim
		self.is_torgb = is_torgb
		self.is_critically_sampled = is_critically_sampled
		self.use_fp16 = use_fp16
		self.in_channels = in_channels
		self.out_channels = out_channels
		# self.in_size = np.broadcast_to(np.asarray(in_size), [2])
		# self.out_size = np.broadcast_to(np.asarray(out_size), [2])
		self.in_size = in_size
		self.out_size = out_size
		self.in_sampling_rate = in_sampling_rate
		self.out_sampling_rate = out_sampling_rate
		# self.tmp_sampling_rate = max(in_sampling_rate, out_sampling_rate) * (1 if is_torgb else lrelu_upsampling)
		self.in_cutoff = in_cutoff
		self.out_cutoff = out_cutoff
		self.in_half_width = in_half_width
		self.out_half_width = out_half_width
		self.conv_kernel = 1 if is_torgb else conv_kernel
		self.conv_clamp = conv_clamp
		self.magnitude_ema_beta = magnitude_ema_beta

		self.layer_idx = layer_idx

		# Alias filter initialization
		self.filter_size = filter_size
		self.lrelu_upsampling = lrelu_upsampling
		self.use_radial_filters = use_radial_filters
		
		self.padding = {}
		self.up_factor = {}
		self.down_factor = {}
		min_res = min(target_resolutions)
		prev_in_cutoff, prev_out_cutoff, prev_in_half_wdith, prev_out_half_width = \
			in_cutoff[min_res], out_cutoff[min_res], in_half_width[min_res], out_half_width[min_res]
		for res in target_resolutions:
			up_filter, down_filter, filter_args = self.get_filter(
				in_sampling_rate=in_sampling_rate[res], out_sampling_rate=out_sampling_rate[res],
				in_cutoff=in_cutoff[res], out_cutoff=out_cutoff[res],
				prev_in_cutoff=prev_in_cutoff, prev_out_cutoff=prev_out_cutoff,
				prev_in_half_width=prev_in_half_wdith, prev_out_half_width=prev_out_half_width,
				in_half_width=in_half_width[res], out_half_width=out_half_width[res], tmp_rate=(1 if self.is_torgb else self.lrelu_upsampling))

			prev_in_cutoff, prev_out_cutoff, prev_in_half_wdith, prev_out_half_width = \
				in_cutoff[res], out_cutoff[res], in_half_width[res], out_half_width[res]
			padding = self.get_down_padding(in_size=in_size[res], out_size=out_size[res], **filter_args)
			# self.register_buffer(f'up_filter_{res}', up_filter)
			# self.register_buffer(f'down_filter_{res}', down_filter)
			setattr(self, f'up_filter_{res}', up_filter)
			setattr(self, f'down_filter_{res}', down_filter)
			self.padding[res] = padding
			self.up_factor[res] = filter_args['up_factor']
			self.down_factor[res] = filter_args['down_factor']

		# Path initialization
		target_sr = sorted(list(set(self.in_sampling_rate.values())))
		self.target_sr = target_sr
		self.weight_gen = SynthesisGroupKernel(in_channels=self.in_channels, out_channels=out_channels, 
										  ks=self.conv_kernel, sampling_rate=self.target_sr, layer_idx=self.layer_idx, style_dim=self.w_dim)
		self.init_path()
		self.bias = torch.nn.Parameter(torch.zeros([self.out_channels]))
		self.register_buffer('magnitude_ema', torch.ones([]))
		self.test_weight = torch.nn.Parameter(torch.randn([self.in_channels, 1, 3, 3]))
		self.weight = torch.nn.Parameter(torch.randn([self.out_channels, self.in_channels, 1, 1]))
		self.affine = FullyConnectedLayer(self.w_dim, self.in_channels, bias_init=1)
		
	def get_filter(self, 
		in_sampling_rate, 
		out_sampling_rate, 
		in_cutoff,
		out_cutoff,
		in_half_width,
		out_half_width,
		prev_in_cutoff,
		prev_out_cutoff,
		prev_in_half_width,
		prev_out_half_width,
		tmp_rate,
		filter_size = None,
	):
		tmp_sampling_rate= max(in_sampling_rate, out_sampling_rate) * tmp_rate
		filter_size = filter_size if filter_size is not None else self.filter_size

		# Design upsampling filter.
		up_factor = int(np.rint(tmp_sampling_rate / in_sampling_rate))
		assert in_sampling_rate * up_factor == tmp_sampling_rate 
		up_taps = filter_size * up_factor if up_factor > 1 and not self.is_torgb else 1
		up_filter = lambda alpha, device : self.design_lowpass_filter(numtaps=up_taps, cutoff=((1 - alpha) * prev_in_cutoff + alpha * in_cutoff), 
				width=((1 - alpha) * prev_in_half_width + alpha * in_half_width)*2, fs=tmp_sampling_rate, device=device)

		# Design downsampling filter.
		down_factor = int(np.rint(tmp_sampling_rate/ out_sampling_rate))
		assert out_sampling_rate * down_factor == tmp_sampling_rate 
		down_taps = filter_size * down_factor if down_factor > 1 and not self.is_torgb else 1
		down_radial = self.use_radial_filters and not self.is_critically_sampled
		down_filter = self.design_lowpass_filter(numtaps=down_taps, cutoff=out_cutoff, width=out_half_width*2, fs=tmp_sampling_rate, radial=down_radial)
		down_filter = lambda alpha, device : self.design_lowpass_filter(numtaps=down_taps, cutoff=((1 - alpha) * prev_out_cutoff + alpha * out_cutoff), 
				width=((1-alpha) * prev_out_half_width + alpha * out_half_width)*2, fs=tmp_sampling_rate, device=device)

		filter_args = {
			"up_factor": up_factor,
			"down_factor": down_factor,
			"up_taps": up_taps,
			"down_taps": down_taps,
		}

		return up_filter, down_filter, filter_args
	
	def get_down_padding(self,
		in_size,
		out_size,
		up_factor,
		down_factor,
		up_taps,
		down_taps,
	):
		# Compute padding.
		pad_total = (out_size - 1) * down_factor + 1 # Desired output size before downsampling.
		pad_total -= (in_size + self.conv_kernel - 1) * up_factor # Input size after upsampling.
		pad_total += up_taps + down_taps - 2 # Size reduction caused by the filters.
		pad_lo = (pad_total + up_factor) // 2 # Shift sample locations according to the symmetric interpretation (Appendix C.3).
		pad_hi = pad_total - pad_lo
		padding = [int(pad_lo), int(pad_hi), int(pad_lo), int(pad_hi)]
		return padding

	def get_up_padding(self,
		in_size,
		out_size,
		up_factor,
		down_factor,
		up_taps,
		down_taps,
	):
		# Compute padding.
		tmp_size = (in_size // down_factor + self.conv_kernel - 1)
		pad_total = (out_size - tmp_size * up_factor)
		pad_lo = (pad_total) // 2 # Shift sample locations according to the symmetric interpretation (Appendix C.3).
		pad_hi = pad_total - pad_lo
		padding = [int(pad_lo), int(pad_hi), int(pad_lo), int(pad_hi)]
		return padding
	
	def init_path(self):
		paths = {}
		target_resolution = list(self.in_sampling_rate.keys())
		target_sr_res = []
		min_sr = min(self.target_sr)

		# Find maximal resolution 
		for sampling_rate in self.target_sr:
			# affine = FullyConnectedLayer(self.w_dim, self.in_channels, bias_init=1)
			# affine = FullyConnectedLayer(self.w_dim, self.weight_gen.freq_dim, bias_init=1)
			# setattr(self,f'affine_{sampling_rate}',affine)
			max_res = 0
			for res, res_sr in self.in_sampling_rate.items():
				if (sampling_rate == res_sr) and (res > max_res):
					max_res = res
			target_sr_res.append(max_res)

		use_alpha_sr = {sr:True for sr in self.target_sr}
		use_alpha_sr[min_sr] = False
		for res in target_resolution:
			cur_res_path = []
			max_sampling_rate = None
			for sampling_rate, max_res in zip(self.target_sr[::-1], target_sr_res[::-1]):
				if self.in_sampling_rate[res] < sampling_rate:
					continue

				up_filter_name = None,
				down_filter_name = None,
				up_args = None
				down_args = None
				weight_args = None
				
				down_factor = self.in_sampling_rate[res] // sampling_rate
				if down_factor > 1:
					# up_filter, down_filter, filter_args = self.get_filter(
					# 	in_sampling_rate=self.out_sampling_rate[max_res], out_sampling_rate=self.in_sampling_rate[max_res],
					# 	in_cutoff=self.out_cutoff[max_res], out_cutoff=self.in_cutoff[max_res],
					# 	in_half_width=self.out_half_width[max_res], out_half_width=self.in_half_width[max_res],
					# 	filter_size=3 * down_factor, tmp_rate=2
					# )
					up_filter = self.design_lowpass_filter(numtaps=down_factor * 6, cutoff=sampling_rate/2, width=(np.sqrt(2) - 1)*sampling_rate, 
									fs = self.in_sampling_rate[res])
									# fs = self.in_size[res] + self.conv_kernel - 1)
					down_filter = self.design_lowpass_filter(numtaps=down_factor * 6, cutoff=sampling_rate/2, width=(np.sqrt(2) - 1)*sampling_rate, 
									fs = self.in_sampling_rate[res])
					# padding = self.get_up_padding(in_size=self.in_size[res], out_size=self.in_size[res] + self.conv_kernel - 1,
					# 			up_factor=down_factor, down_factor=down_factor, up_taps=None, down_taps=None)

					self.register_buffer(f'up_filter_{res}_{sampling_rate}_{down_factor}', up_filter)
					self.register_buffer(f'down_filter_{res}_{sampling_rate}_{down_factor}', down_filter)
					
					up_filter_name = f'up_filter_{res}_{sampling_rate}_{down_factor}'
					down_filter_name = f'down_filter_{res}_{sampling_rate}_{down_factor}'
					# up_filter_name = f'up_filter_{max_res}'
					# down_filter_name = f'down_filter_{max_res}'
					up_args = {
						"up": down_factor,
						# "padding": padding,
					}
					down_args = {
						"down": down_factor,
					}

				weight_args = {
					"target_sampling_rate" : sampling_rate,
					"max_sampling_rate" : max_sampling_rate,
				}
				cur_sample_path = dnnlib.EasyDict(
					path=f'{res}_{sampling_rate}',
					affine_name=f'affine_{sampling_rate}',
					up_filter=up_filter_name,
					down_filter=down_filter_name,
					up_args=up_args,
					down_args=down_args,
					weight_args=weight_args,
					use_fp16=self.use_fp16[res],
					use_alpha=use_alpha_sr[sampling_rate]
				)
				cur_res_path.append(cur_sample_path)
				max_sampling_rate = sampling_rate
				use_alpha_sr[sampling_rate] = False

			paths[res] = cur_res_path
		self.paths = paths
				

	def forward(self, x, w, resolution=None, alpha=None, noise_mode='random', force_fp32=False, update_emas=False):
		assert noise_mode in ['random', 'const', 'none'] # unused
		assert (resolution is not None) and (alpha is not None)
		misc.assert_shape(x, [None, self.in_channels, int(self.in_size[resolution]), int(self.in_size[resolution])])
		misc.assert_shape(w, [x.shape[0], self.w_dim])

		# Track input magnitude.
		if update_emas:
			with torch.autograd.profiler.record_function('update_magnitude_ema'):
				magnitude_cur = x.detach().to(torch.float32).square().mean()
				self.magnitude_ema.copy_(magnitude_cur.lerp(self.magnitude_ema, self.magnitude_ema_beta))
		input_gain = self.magnitude_ema.rsqrt()

		path_x = {}
		path_s = {}
		# curr_style = self.affine(w)
		alpha_const = 1
		# skip_x = modulated_conv2d(x=x, w=self.weight, s=curr_style, padding=1, demodulate=(not self.is_torgb), input_gain=input_gain)
		alpha_gain = []
		for path_id, path_args in enumerate(self.paths[resolution]):
			path_x[path_args.path] = x

			if path_args.down_args:
				down_filter = getattr(self, path_args.down_filter)
				path_x[path_args.path] = upfirdn2d.downsample2d(path_x[path_args.path], f=down_filter, **path_args.down_args)

			# Execute affine layer.
			# path_s[path_args.path] = getattr(self, path_args.affine_name)(w)

			if self.is_torgb:
				weight_gain = 1 / np.sqrt(self.in_channels * (self.conv_kernel ** 2))
				styles = styles * weight_gain

			dtype = torch.float16 if (path_args.use_fp16 and not force_fp32 and x.device.type == 'cuda') else torch.float32

			# curr_alpha = alpha.item() if (len(self.paths[resolution]) > 1) and (path_id == len(self.paths[resolution]) - 1) else 1
			# curr_alpha = alpha.item()  if path_args.use_alpha else 1
			curr_alpha = 1

			# if noise_mode == "const":
			# 	print(self.layer_idx, path_args.path, curr_alpha)
			# curr_alpha = 0 if (len(self.paths[resolution]) > 1) and (path_id == len(self.paths[resolution]) - 1) else 1
			# curr_alpha = alpha.it
			# Generate weight given alpha
			weight = self.weight_gen(device=x.device, style=w, **path_args.weight_args)
			# weight = self.test_weight

			# path_x[path_args.path] = torch.nn.functional.conv2d(path_x[path_args.path].to(dtype), weight=weight.to(dtype),
			# 							padding=self.conv_kernel-1, groups=self.in_channels)

			# Execute modulated conv2d.
			# path_x[path_args.path] = modulated_batch_conv2d(x=path_x[path_args.path].to(dtype), w=weight, s=curr_style,
			# 	padding=self.conv_kernel-1, input_gain=input_gain * np.exp(10 * (curr_alpha - 1))) 
			path_x[path_args.path] = simple_conv2d(x=path_x[path_args.path].to(dtype), w=weight,
				padding=self.conv_kernel-1, input_gain=input_gain * curr_alpha) 
			alpha_gain.append(curr_alpha ** 2)
			
			if path_args.up_args:
				up_filter = getattr(self, path_args.up_filter)
				path_x[path_args.path] = upfirdn2d.upsample2d(path_x[path_args.path], f=up_filter, impl="ref", **path_args.up_args)
				pad_size = (self.in_size[resolution] + self.conv_kernel - 1 - path_x[path_args.path].shape[-1]) // 2
				path_x[path_args.path] = torch.nn.functional.pad(path_x[path_args.path], pad=[pad_size]*4)
				# t_size = x.shape[-1] + self.conv_kernel - 1
				# path_x[path_args.path] = torch.nn.functional.interpolate(path_x[path_args.path], mode="bilinear", size=[t_size, t_size])
			# save_image(path_x[path_args.path][0,:3],f'{resolution}_{self.layer_idx}_{path_args.path}.png') 
		
		# if noise_mode == 'const':
		# 	for k, v in path_x.items():
		# 		save_image(v[0,:3]*2, f'F{self.layer_idx}_{k}.png')

		x = (sum(path_x.values()).to(dtype)) #/ np.sqrt(sum(alpha_gain))

		# save_image(x[0,:3]*2, f'F{self.layer_idx}_{resolution}.png')

		# x = modulated_conv2d(x=x, w=self.weight, s=curr_style,
		# 	padding=0, input_gain=input_gain * curr_alpha) 

		# Execute bias, filtered leaky ReLU, and clamping.
		gain = 1 if self.is_torgb else np.sqrt(2)
		# gain = 1.1
		slope = 1 if self.is_torgb else 0.2
		fd = getattr(self, f'down_filter_{resolution}')(alpha.item(), x.device)
		fu = getattr(self, f'up_filter_{resolution}')(alpha.item(), x.device)
		x = filtered_lrelu.filtered_lrelu(x=x, fu=fu, fd=fd, 
			b=self.bias.to(x.dtype), up=self.up_factor[resolution], down=self.down_factor[resolution], padding=self.padding[resolution], 
			gain=gain, slope=slope, clamp=self.conv_clamp)

		# Ensure correct shape and dtype.
		misc.assert_shape(x, [None, self.out_channels, int(self.out_size[resolution]), int(self.out_size[resolution])])
		assert x.dtype == dtype
		return x

	@staticmethod
	def design_lowpass_filter(numtaps, cutoff, width, fs, radial=False, device=None, dtype=torch.float32):
		assert numtaps >= 1

		# Identity filter.
		if numtaps == 1:
			return None

		# Separable Kaiser low-pass filter.
		if not radial:
			f = scipy.signal.firwin(numtaps=numtaps, cutoff=cutoff, width=width, fs=fs)
			return torch.as_tensor(f, dtype=dtype, device=device)

		# Radially symmetric jinc-based filter.
		x = (np.arange(numtaps) - (numtaps - 1) / 2) / fs
		r = np.hypot(*np.meshgrid(x, x))
		f = scipy.special.j1(2 * cutoff * (np.pi * r)) / (np.pi * r)
		beta = scipy.signal.kaiser_beta(scipy.signal.kaiser_atten(numtaps, width / (fs / 2)))
		w = np.kaiser(numtaps, beta)
		f *= np.outer(w, w)
		f /= np.sum(f)
		return torch.as_tensor(f, dtype=dtype, device=device)

	def extra_repr(self):
		return '\n'.join([
			f'w_dim={self.w_dim:d}, is_torgb={self.is_torgb},',
			f'is_critically_sampled={self.is_critically_sampled}, use_fp16={self.use_fp16},',
			f'in_sampling_rate={self.in_sampling_rate:g}, out_sampling_rate={self.out_sampling_rate:g},',
			f'in_cutoff={self.in_cutoff:g}, out_cutoff={self.out_cutoff:g},',
			f'in_half_width={self.in_half_width:g}, out_half_width={self.out_half_width:g},',
			f'in_size={list(self.in_size)}, out_size={list(self.out_size)},',
			f'in_channels={self.in_channels:d}, out_channels={self.out_channels:d}'])

#----------------------------------------------------------------------------

@persistence.persistent_class
class SynthesisNetwork(torch.nn.Module):
	def __init__(self,
		w_dim,                          # Intermediate latent (W) dimensionality.
		target_resolutions,             # Target resolution lists
		img_channels,                   # Number of color channels.
		channel_base        = 32768,    # Overall multiplier for the number of channels.
		channel_max         = 512,      # Maximum number of channels in any layer.
		channel_scale       = 1, 
		num_layers          = 12,       # Total number of layers, excluding Fourier features and ToRGB.
		num_critical        = 0,        # Number of critically sampled layers at the end.
		first_cutoff        = 2,        # Cutoff frequency of the first layer (f_{c,0}).
		first_stopband      = 2**2.1,   # Minimum stopband of the first layer (f_{t,0}).
		last_stopband_rel   = 2**0.3,   # Minimum stopband of the last layer, expressed relative to the cutoff.
		margin_size         = 2,       # Number of additional pixels outside the image.
		output_scale        = 0.25,     # Scale factor for the output image.
		num_fp16_res        = 4,        # Use FP16 for the N highest resolutions.
		alpha_schedule      = 1e-5,     # per iteration alpha scheduler
		**layer_kwargs,                 # Arguments for SynthesisLayer.
	):
		super().__init__()
		self.w_dim = w_dim
		self.num_ws = num_layers + 2
		self.target_resolutions = sorted(target_resolutions)
		self.curr_resolution = target_resolutions[0]
		self.prev_resolution = None
		self.img_channels = img_channels
		self.num_layers = num_layers
		self.num_critical = num_critical
		self.margin_size = margin_size
		self.output_scale = output_scale
		self.num_fp16_res = num_fp16_res
		self.register_buffer("alpha", torch.ones([]) * 1e-5)
		self.alpha_schedule = alpha_schedule
		self.last_stopband_rel = last_stopband_rel
		self.first_cutoff = first_cutoff
		self.first_stopband = first_stopband

		band_args_dict = {k: self.compute_band(k,max(self.target_resolutions)) for k in self.target_resolutions}
		channels = np.rint(np.minimum((channel_base * channel_scale / 2) / band_args_dict[max(self.target_resolutions)].cutoffs, 
										channel_max * channel_scale))

		input_band_args, self.per_layer_band_args = self.permute_per_layer_band(band_args_dict)
		
		# Construct layers.
		self.input = SynthesisInput(
			w_dim=self.w_dim, channels=int(channels[0]), **input_band_args)
		self.layer_names = []
		for idx in range(self.num_layers):
			prev = max(idx - 1, 0)
			is_critically_sampled = (idx >= self.num_layers - self.num_critical)
			layer = SynthesisLayer(
				layer_idx=idx, w_dim=self.w_dim, is_torgb=False, is_critically_sampled=is_critically_sampled,
				in_channels=int(channels[prev]), out_channels= int(channels[idx]), target_resolutions=target_resolutions,
				**self.per_layer_band_args[idx],
				**layer_kwargs
			)
			name = f'L{idx}_{layer.out_channels}'
			setattr(self, name, layer)
			self.layer_names.append(name)
		
		# Add toRGB layer
		layer = ToRGBLayer(w_dim=self.w_dim, is_torgb=True, is_critically_sampled=True, in_channels=int(channels[-1]), out_channels=self.img_channels,
				target_resolutions=target_resolutions, **self.per_layer_band_args[-1], **layer_kwargs)
		name = f'L{idx+1}_{layer.out_channels}'
		setattr(self, name, layer)
		self.layer_names.append(name)
	
	def permute_per_layer_band(self, band_args_dict):
		per_layer_band_args = []
		# Add input band args
		max_res = max(band_args_dict.keys())
		input_band_args = dnnlib.EasyDict(size={}, 
							sampling_rate=band_args_dict[max_res].sampling_rates[0], 
							bandwidth=band_args_dict[max_res].cutoffs[0])
		for res in band_args_dict.keys():
			input_band_args.size[res]=int(band_args_dict[res].sizes[0])

		# Add per layer band args
		for idx in range(self.num_layers + 1):
			prev = max(idx - 1, 0)
			idx_band_args = dnnlib.EasyDict(
				use_fp16={}, in_size={}, out_size={},
				in_sampling_rate={}, out_sampling_rate={}, 
				in_cutoff={}, out_cutoff={},
				in_half_width={}, out_half_width={}
			)
			for res, args in band_args_dict.items():
				use_fp16 = (args.sampling_rates[idx] * (2 ** self.num_fp16_res) > self.target_resolutions[-1])
				idx_band_args.use_fp16[res] = use_fp16
				idx_band_args.in_size[res] = int(args.sizes[prev])
				idx_band_args.out_size[res] = int(args.sizes[idx])
				idx_band_args.in_sampling_rate[res] = int(args.sampling_rates[prev])
				idx_band_args.out_sampling_rate[res] = int(args.sampling_rates[idx])
				idx_band_args.in_cutoff[res] = args.cutoffs[prev] 
				idx_band_args.out_cutoff[res] = args.cutoffs[idx]
				idx_band_args.in_half_width[res] = args.half_widths[prev] 
				idx_band_args.out_half_width[res] = args.half_widths[idx]
			
			# TODO: Manual setting, Need to change in future
			idx_band_args.use_fp16[16] = False

			per_layer_band_args.append(idx_band_args)
		
		return input_band_args, per_layer_band_args

	def compute_band(self, img_resolution, max_resolution):
		# Geometric progression of layer cutoffs and min. stopbands.
		last_cutoff = img_resolution / 2 # f_{c,N}
		last_stopband = last_cutoff * self.last_stopband_rel # f_{t,N}
		exponents = np.minimum(np.arange(self.num_layers + 1) / (self.num_layers - self.num_critical), 1)
		cutoffs = np.minimum(self.first_cutoff * (last_cutoff / self.first_cutoff) ** exponents, img_resolution//2) # f_c[i]
		stopbands = np.minimum(self.first_stopband * (last_stopband / self.first_stopband) ** exponents, (img_resolution/2) * (self.last_stopband_rel)) # f_t[i]

		# Compute remaining layer parameters.
		sampling_rates = np.exp2(np.ceil(np.log2(np.minimum(stopbands * 2, img_resolution)))) # s[i]
		half_widths = np.maximum(stopbands, sampling_rates / 2) - cutoffs # f_h[i]
		# margin = max(min(int(self.margin_size * np.log2(img_resolution / 16)),10), 5)
		margin = 10
		sizes = sampling_rates + margin * 2
		sizes[-2:] = img_resolution

		return dnnlib.EasyDict(
			cutoffs=cutoffs,
			stopbands=stopbands,
			half_widths=half_widths,
			sampling_rates=sampling_rates,
			sizes=sizes
		)

	def forward(self, ws, **layer_kwargs):
		misc.assert_shape(ws, [None, self.num_ws, self.w_dim])
		ws = ws.to(torch.float32).unbind(dim=1)

		# Execute layers.
		x = self.input(ws[0], resolution=self.curr_resolution)
		for name, w in zip(self.layer_names, ws[1:]):
			x = getattr(self, name)(x, w, resolution=self.curr_resolution, alpha=self.alpha, **layer_kwargs)

		if self.output_scale != 1:
			x = x * self.output_scale

		# Ensure correct shape and dtype.
		misc.assert_shape(x, [None, self.img_channels, self.curr_resolution, self.curr_resolution])
		x = x.to(torch.float32)
		return x

	def extra_repr(self):
		return '\n'.join([
			f'w_dim={self.w_dim:d}, num_ws={self.num_ws:d},',
			f'img_resolution={self.img_resolution:d}, img_channels={self.img_channels:d},',
			f'num_layers={self.num_layers:d}, num_critical={self.num_critical:d},',
			f'margin_size={self.margin_size:d}, num_fp16_res={self.num_fp16_res:d}'])

	def resolution_parameters(self) -> Iterator[Parameter]:
		return self.parameters()
		# Input parameters
		input_params = self.input.parameters()

		# Feature backbone parameters
		cur_res_params = [input_params]
		for layer in self.layer_names:
			cur_res_params.append(getattr(self, layer).parameters())
			if getattr(self, layer).target_resolution == self.target_resolution:
				break
		
		# ToRGB parameters
		if self.prev_resolution:
			cur_res_params.append(getattr(self, self.to_rgb_names[self.prev_resolution]).parameters())
		cur_res_params.append(getattr(self, self.to_rgb_names[self.target_resolution]).parameters())

		return chain(*cur_res_params)
	
#----------------------------------------------------------------------------

@persistence.persistent_class
class Generator(torch.nn.Module):
	def __init__(self,
		z_dim,                      # Input latent (Z) dimensionality.
		c_dim,                      # Conditioning label (C) dimensionality.
		w_dim,                      # Intermediate latent (W) dimensionality.
		target_resolutions,         # Target resolution lists.
		img_channels,               # Number of output color channels.
		mapping_kwargs      = {},   # Arguments for MappingNetwork.
		**synthesis_kwargs,         # Arguments for SynthesisNetwork.
	):
		super().__init__()
		self.z_dim = z_dim
		self.c_dim = c_dim
		self.w_dim = w_dim
		self.target_resolutions = target_resolutions
		self.img_channels = img_channels
		self.synthesis = SynthesisNetwork(w_dim=w_dim, target_resolutions=target_resolutions, img_channels=img_channels, **synthesis_kwargs)
		self.num_ws = self.synthesis.num_ws
		self.mapping = MappingNetwork(z_dim=z_dim, c_dim=c_dim, w_dim=w_dim, num_ws=self.num_ws, **mapping_kwargs)

	def forward(self, z, c, truncation_psi=1, truncation_cutoff=None, update_emas=False, **synthesis_kwargs):
		ws = self.mapping(z, c, truncation_psi=truncation_psi, truncation_cutoff=truncation_cutoff, update_emas=update_emas)
		img = self.synthesis(ws, update_emas=update_emas, **synthesis_kwargs)
		return img
	
	def set_resolution(self, cur_resolution, alpha=0):
		self.synthesis.curr_resolution = cur_resolution
		self.synthesis.alpha.copy_(torch.ones([], device=self.synthesis.alpha.device) * alpha)
	
	def resolution_parameters(self):
		return self.parameters()
		ws_params = self.mapping.parameters()
		synth_params = self.synthesis.resolution_parameters()
		return chain(*[ws_params, synth_params])
	
#----------------------------------------------------------------------------

@persistence.persistent_class
class DiscriminatorBlock(torch.nn.Module):
	def __init__(self,
		in_channels,                        # Number of input channels, 0 = first block.
		tmp_channels,                       # Number of intermediate channels.
		out_channels,                       # Number of output channels.
		resolution,                         # Resolution of this block.
		target_resolutions,					# Resolution of Discriminator targets
		img_channels,                       # Number of input color channels.
		first_layer_idx,                    # Index of the first layer.
		architecture        = 'resnet',     # Architecture: 'orig', 'skip', 'resnet'.
		activation          = 'lrelu',      # Activation function: 'relu', 'lrelu', etc.
		resample_filter     = [1,3,3,1],    # Low-pass filter to apply when resampling activations.
		conv_clamp          = None,         # Clamp the output of convolution layers to +-X, None = disable clamping.
		use_fp16            = False,        # Use FP16 for this block?
		fp16_channels_last  = False,        # Use channels-last memory format with FP16?
		freeze_layers       = 0,            # Freeze-D: Number of layers to freeze.
		frgb                = False,        # For layers which need fromRGB during progressive training
		conv_kernel			= 3,
	):
		assert in_channels in [0, tmp_channels]
		assert architecture in ['orig', 'skip', 'resnet']
		super().__init__()
		self.in_channels = in_channels
		self.resolution = resolution
		self.sampling_rates = {s: s if s <= self.resolution else self.resolution for s in target_resolutions}
		self.sampling_rates_list = sorted(list(set(self.sampling_rates.values())))
		self.img_channels = img_channels
		self.first_layer_idx = first_layer_idx
		self.architecture = architecture
		self.use_fp16 = use_fp16
		self.channels_last = (use_fp16 and fp16_channels_last)
		self.register_buffer('resample_filter', upfirdn2d.setup_filter(resample_filter))

		self.num_layers = 0
		def trainable_gen():
			while True:
				layer_idx = self.first_layer_idx + self.num_layers
				trainable = (layer_idx >= freeze_layers)
				self.num_layers += 1
				yield trainable
		trainable_iter = trainable_gen()

		if in_channels == 0 or architecture == 'skip' or frgb:
			self.fromrgb = Conv2dLayer(img_channels, tmp_channels, kernel_size=1, activation=activation,
				trainable=next(trainable_iter), conv_clamp=conv_clamp, channels_last=self.channels_last)

		self.kernel_size = conv_kernel
		self.conv_clamp = conv_clamp
		self.activation = activation
		self.act_gain = bias_act.activation_funcs[activation].def_gain
		self.conv0_weight = SynthesisGroupKernel(tmp_channels, tmp_channels, ks=self.kernel_size, sampling_rate=self.sampling_rates_list, trainable_f=False)
		self.conv0_bias = torch.nn.Parameter(torch.zeros([tmp_channels]))
		self.conv1_weight = SynthesisGroupKernel(tmp_channels, out_channels, ks=self.kernel_size, sampling_rate=self.sampling_rates_list, trainable_f=False)
		self.conv1_bias = torch.nn.Parameter(torch.zeros([out_channels]))

		self.conv0_padding = {}
		self.conv1_padding = {}
		self.conv0_filter_args = {}
		self.conv1_filter_args = {}

		for res in target_resolutions:
			sampling_rate = self.sampling_rates[res]
			prev_sampling_rate = self.sampling_rates[res//2] if res//2 in self.sampling_rates else self.sampling_rates[res]
			up_filter, down_filter, filter_args = self.get_filter(in_sampling_rate=sampling_rate, out_sampling_rate=sampling_rate, 
							in_cutoff=sampling_rate/2, out_cutoff=sampling_rate/2, 
							in_half_width=sampling_rate*((np.sqrt(2) - 1)/2), out_half_width=sampling_rate*((np.sqrt(2) - 1)/2), 
							prev_in_cutoff=prev_sampling_rate/2, prev_out_cutoff=prev_sampling_rate/2,
							prev_in_half_width=prev_sampling_rate*((np.sqrt(2) - 1)/2), prev_out_half_width=prev_sampling_rate*((np.sqrt(2) - 1)/2),
							tmp_rate=2, filter_size=4)
			
			padding = self.get_down_padding(in_size=sampling_rate, out_size=sampling_rate, **filter_args)
			setattr(self, f'conv0_up_filter_{res}', up_filter)
			setattr(self, f'conv0_down_filter_{res}', down_filter)
			self.conv0_padding[res] = padding
			self.conv0_filter_args[res] = filter_args
			out_sampling_rate = sampling_rate/2 if sampling_rate == self.resolution else sampling_rate
			prev_out_sampling_rate = prev_sampling_rate/2 if prev_sampling_rate == self.resolution else prev_sampling_rate

			up_filter, down_filter, filter_args = self.get_filter(in_sampling_rate=sampling_rate, out_sampling_rate=out_sampling_rate, in_cutoff=sampling_rate/2, out_cutoff=out_sampling_rate/2, 
							in_half_width=sampling_rate*((np.sqrt(2) - 1)/2), out_half_width=out_sampling_rate*((np.sqrt(2) - 1)/2), 
							prev_in_cutoff=prev_sampling_rate/2, prev_out_cutoff=prev_out_sampling_rate/2,
							prev_in_half_width=prev_sampling_rate*((np.sqrt(2) - 1)/2), prev_out_half_width=prev_out_sampling_rate*((np.sqrt(2) - 1)/2),
							tmp_rate=2, filter_size=4)
			
			padding = self.get_down_padding(in_size=sampling_rate, out_size=out_sampling_rate, **filter_args)
			setattr(self, f'conv1_up_filter_{res}', up_filter)
			setattr(self, f'conv1_down_filter_{res}', down_filter)
			self.conv1_padding[res] = padding
			self.conv1_filter_args[res] = filter_args

		if architecture == 'resnet':
			self.skip = Conv2dLayer(tmp_channels, out_channels, kernel_size=1, bias=False, down=2,
				trainable=next(trainable_iter), resample_filter=resample_filter, channels_last=self.channels_last)

	def get_down_padding(self,
		in_size,
		out_size,
		up_factor,
		down_factor,
		up_taps,
		down_taps,
	):
		# Compute padding.
		pad_total = (out_size - 1) * down_factor + 1 # Desired output size before downsampling.
		pad_total -= (in_size + self.kernel_size - 1) * up_factor # Input size after upsampling.
		pad_total += up_taps + down_taps - 2 # Size reduction caused by the filters.
		pad_lo = (pad_total + up_factor) // 2 # Shift sample locations according to the symmetric interpretation (Appendix C.3).
		pad_hi = pad_total - pad_lo
		padding = [int(pad_lo), int(pad_hi), int(pad_lo), int(pad_hi)]
		return padding

	@staticmethod
	def design_lowpass_filter(numtaps, cutoff, width, fs, radial=False, device=None, dtype=torch.float32):
		assert numtaps >= 1

		# Identity filter.
		if numtaps == 1:
			return None

		# Separable Kaiser low-pass filter.
		if not radial:
			f = scipy.signal.firwin(numtaps=numtaps, cutoff=cutoff, width=width, fs=fs)
			return torch.as_tensor(f, dtype=dtype, device=device)

		# Radially symmetric jinc-based filter.
		x = (np.arange(numtaps) - (numtaps - 1) / 2) / fs
		r = np.hypot(*np.meshgrid(x, x))
		f = scipy.special.j1(2 * cutoff * (np.pi * r)) / (np.pi * r)
		beta = scipy.signal.kaiser_beta(scipy.signal.kaiser_atten(numtaps, width / (fs / 2)))
		w = np.kaiser(numtaps, beta)
		f *= np.outer(w, w)
		f /= np.sum(f)
		return torch.as_tensor(f, dtype=dtype, device=device)

	def get_filter(self, 
		in_sampling_rate, 
		out_sampling_rate, 
		in_cutoff,
		out_cutoff,
		in_half_width,
		out_half_width,
		prev_in_cutoff,
		prev_out_cutoff,
		prev_in_half_width,
		prev_out_half_width,
		tmp_rate,
		filter_size = None,
	):
		tmp_sampling_rate= max(in_sampling_rate, out_sampling_rate) * tmp_rate
		filter_size = filter_size if filter_size is not None else self.filter_size

		# Design upsampling filter.
		up_factor = int(np.rint(tmp_sampling_rate / in_sampling_rate))
		assert in_sampling_rate * up_factor == tmp_sampling_rate 
		up_taps = filter_size * up_factor 
		up_filter = lambda alpha, device : self.design_lowpass_filter(numtaps=up_taps, cutoff=((1 - alpha) * prev_in_cutoff + alpha * in_cutoff), 
				width=((1 - alpha) * prev_in_half_width + alpha * in_half_width)*2, fs=tmp_sampling_rate, device=device)

		# Design downsampling filter.
		down_factor = int(np.rint(tmp_sampling_rate/ out_sampling_rate))
		assert out_sampling_rate * down_factor == tmp_sampling_rate 
		down_taps = filter_size * down_factor
		down_radial = False
		down_filter = self.design_lowpass_filter(numtaps=down_taps, cutoff=out_cutoff, width=out_half_width*2, fs=tmp_sampling_rate, radial=down_radial)
		down_filter = lambda alpha, device : self.design_lowpass_filter(numtaps=down_taps, cutoff=((1 - alpha) * prev_out_cutoff + alpha * out_cutoff), 
				width=((1-alpha) * prev_out_half_width + alpha * out_half_width)*2, fs=tmp_sampling_rate, device=device)

		filter_args = {
			"up_factor": up_factor,
			"down_factor": down_factor,
			"up_taps": up_taps,
			"down_taps": down_taps,
		}

		return up_filter, down_filter, filter_args

	def forward(self, x, img, resolution, alpha=None, force_fp32=False):
		if (x if x is not None else img).device.type != 'cuda':
			force_fp32 = True
		dtype = torch.float16 if self.use_fp16 and not force_fp32 else torch.float32
		memory_format = torch.channels_last if self.channels_last and not force_fp32 else torch.contiguous_format
		sample_size = min(self.resolution, resolution)
		curr_down = 2 if sample_size == self.resolution else 1
		max_sample_rate = self.sampling_rates[resolution]

		# Input.
		if x is not None:
			misc.assert_shape(x, [None, self.in_channels, sample_size, sample_size])
			x = x.to(dtype=dtype, memory_format=memory_format)

		# FromRGB.
		if self.in_channels == 0 or self.architecture == 'skip':
			misc.assert_shape(img, [None, self.img_channels, sample_size, sample_size])
			img = img.to(dtype=dtype, memory_format=memory_format)
			y = self.fromrgb(img)
			x = x + y if x is not None else y
			img = upfirdn2d.downsample2d(img, self.resample_filter) if (self.architecture == 'skip') else None

		# Main layers.
		if self.architecture == 'resnet':
			y = self.skip(x, gain=np.sqrt(0.5), down=curr_down)

			conv0_x = {}
			conv0_w = {}
			alpha_gain = []
			max_res=None	
			for res in self.sampling_rates_list[::-1]:
				if res > max_sample_rate:
					continue
				# curr_alpha = alpha.item() if res == resolution else 1
				curr_alpha = 1
				# curr_alpha = alpha.item()
				alpha_gain.append(curr_alpha ** 2)
				conv0_w[res] = self.conv0_weight(res, max_res, x.device).to(dtype=x.dtype)
				if max_sample_rate // res > 1:
					conv0_x[res] = upfirdn2d.downsample2d(x, self.resample_filter, down=max_sample_rate // res)
					conv0_x[res] = conv2d_resample.conv2d_resample(x=conv0_x[res], w=conv0_w[res], padding=self.kernel_size-1) * curr_alpha
					conv0_x[res] = upfirdn2d.upsample2d(conv0_x[res], self.resample_filter, up=max_sample_rate // res)
					pad_size = ((x.shape[-1] + self.kernel_size - 1) - conv0_x[res].shape[-1])//2
					conv0_x[res] = torch.nn.functional.pad(conv0_x[res], pad=[pad_size]*4)
				else:
					conv0_x[res] = conv2d_resample.conv2d_resample(x=x, w=conv0_w[res], padding=self.kernel_size-1) * curr_alpha
				conv0_x[res] = conv0_x[res].unsqueeze(0)
				max_res = res
			alpha_gain = sum(alpha_gain)
			conv0_x = torch.cat(list(conv0_x.values()), dim=0).sum(dim=0).to(dtype=x.dtype) #/ np.sqrt(alpha_gain)
			act_clamp = self.conv_clamp if self.conv_clamp is not None else None

			fd = getattr(self, f'conv0_down_filter_{resolution}')(alpha.item(), x.device)
			fu = getattr(self, f'conv0_up_filter_{resolution}')(alpha.item(), x.device)
			filter_args = self.conv0_filter_args[resolution]

			x = filtered_lrelu.filtered_lrelu(x=conv0_x, fu=fu, fd=fd, b=self.conv0_bias.to(dtype=x.dtype), 
						up=filter_args["up_factor"], down=filter_args["down_factor"], padding=self.conv0_padding[resolution], clamp=act_clamp, gain=self.act_gain)
			# x = bias_act.bias_act(conv0_x, self.conv0_bias.to(dtype=x.dtype), act=self.activation, gain=self.act_gain, clamp=act_clamp)

			conv1_x = {}
			conv1_w = {}
			alpha_gain = []
			max_res = None
			for res in self.sampling_rates_list[::-1]:
				if res > max_sample_rate:
					continue
				# curr_alpha = alpha.item() if res == resolution else 1
				curr_alpha = 1
				alpha_gain.append(curr_alpha ** 2)
				conv1_w[res] = self.conv1_weight(res, max_res, x.device).to(dtype=x.dtype)
				if max_sample_rate // res > 1:
					conv1_x[res] = upfirdn2d.downsample2d(x, self.resample_filter, down=max_sample_rate // res)
					conv1_x[res] = conv2d_resample.conv2d_resample(x=conv1_x[res], w=conv1_w[res], padding=self.kernel_size-1) * curr_alpha
					conv1_x[res] = upfirdn2d.upsample2d(conv1_x[res], self.resample_filter, up=max_sample_rate // res)
					pad_size = ((x.shape[-1] + self.kernel_size-1) - conv1_x[res].shape[-1])//2
					conv1_x[res] = torch.nn.functional.pad(conv1_x[res], pad=[pad_size]*4)
				else:
					conv1_x[res] = conv2d_resample.conv2d_resample(x=x, w=conv1_w[res], padding=self.kernel_size-1) * curr_alpha
				conv1_x[res] = conv1_x[res].unsqueeze(0)
				max_res = res
			alpha_gain = sum(alpha_gain)
			conv1_x = torch.cat(list(conv1_x.values()), dim=0).sum(dim=0).to(dtype=x.dtype) #/ np.sqrt(alpha_gain)
			act_clamp = self.conv_clamp if self.conv_clamp is not None else None
			# conv1_x = upfirdn2d.downsample2d(conv1_x, self.resample_filter, down=curr_down)

			fd = getattr(self, f'conv1_down_filter_{resolution}')(alpha.item(), x.device)
			fu = getattr(self, f'conv1_up_filter_{resolution}')(alpha.item(), x.device)
			filter_args = self.conv1_filter_args[resolution]

			x = filtered_lrelu.filtered_lrelu(x=conv1_x, fu=fu, fd=fd, b=self.conv1_bias.to(dtype=x.dtype), 
						up=filter_args["up_factor"], down=filter_args["down_factor"], padding=self.conv1_padding[resolution], clamp=act_clamp, gain=self.act_gain)
			# x = bias_act.bias_act(conv1_x, self.conv1_bias.to(dtype=x.dtype), act=self.activation, gain=self.act_gain * 0.5, clamp=act_clamp)
			x = y.add_(x)
		else:
			x = self.conv0(x)
			x = self.conv1(x)

		assert x.dtype == dtype
		return x, img

	def extra_repr(self):
		return f'resolution={self.resolution:d}, architecture={self.architecture:s}'
	
	def conv_parameters(self):
		params = [
			self.conv0.parameters(),
			self.conv1.parameters()
		]
		if self.architecture == "resnet":
			params.append(self.skip.parameters())
		return chain(*params)
	
	def frgb_parameters(self):
		params = []
		if hasattr(self, 'fromrgb'):
			params.append(self.fromrgb.parameters())
		return chain(*params)

#----------------------------------------------------------------------------

@persistence.persistent_class
class MinibatchStdLayer(torch.nn.Module):
	def __init__(self, group_size, num_channels=1):
		super().__init__()
		self.group_size = group_size
		self.num_channels = num_channels

	def forward(self, x):
		N, C, H, W = x.shape
		with misc.suppress_tracer_warnings(): # as_tensor results are registered as constants
			G = torch.min(torch.as_tensor(self.group_size), torch.as_tensor(N)) if self.group_size is not None else N
		F = self.num_channels
		c = C // F

		y = x.reshape(G, -1, F, c, H, W)    # [GnFcHW] Split minibatch N into n groups of size G, and channels C into F groups of size c.
		y = y - y.mean(dim=0)               # [GnFcHW] Subtract mean over group.
		y = y.square().mean(dim=0)          # [nFcHW]  Calc variance over group.
		y = (y + 1e-8).sqrt()               # [nFcHW]  Calc stddev over group.
		y = y.mean(dim=[2,3,4])             # [nF]     Take average over channels and pixels.
		y = y.reshape(-1, F, 1, 1)          # [nF11]   Add missing dimensions.
		y = y.repeat(G, 1, H, W)            # [NFHW]   Replicate over group and pixels.
		x = torch.cat([x, y], dim=1)        # [NCHW]   Append to input as new channels.
		return x

	def extra_repr(self):
		return f'group_size={self.group_size}, num_channels={self.num_channels:d}'

#----------------------------------------------------------------------------

@persistence.persistent_class
class DiscriminatorEpilogue(torch.nn.Module):
	def __init__(self,
		in_channels,                    # Number of input channels.
		cmap_dim,                       # Dimensionality of mapped conditioning label, 0 = no label.
		resolution,                     # Resolution of this block.
		img_channels,                   # Number of input color channels.
		architecture        = 'resnet', # Architecture: 'orig', 'skip', 'resnet'.
		mbstd_group_size    = 4,        # Group size for the minibatch standard deviation layer, None = entire minibatch.
		mbstd_num_channels  = 1,        # Number of features for the minibatch standard deviation layer, 0 = disable.
		activation          = 'lrelu',  # Activation function: 'relu', 'lrelu', etc.
		conv_clamp          = None,     # Clamp the output of convolution layers to +-X, None = disable clamping.
	):
		assert architecture in ['orig', 'skip', 'resnet']
		super().__init__()
		self.in_channels = in_channels
		self.cmap_dim = cmap_dim
		self.resolution = resolution
		self.img_channels = img_channels
		self.architecture = architecture

		if architecture == 'skip':
			self.fromrgb = Conv2dLayer(img_channels, in_channels, kernel_size=1, activation=activation)
		self.mbstd = MinibatchStdLayer(group_size=mbstd_group_size, num_channels=mbstd_num_channels) if mbstd_num_channels > 0 else None
		self.conv = Conv2dLayer(in_channels + mbstd_num_channels, in_channels, kernel_size=3, activation=activation, conv_clamp=conv_clamp)
		self.fc = FullyConnectedLayer(in_channels * (resolution ** 2), in_channels, activation=activation)
		self.out = FullyConnectedLayer(in_channels, 1 if cmap_dim == 0 else cmap_dim)

	def forward(self, x, img, cmap, force_fp32=False):
		misc.assert_shape(x, [None, self.in_channels, self.resolution, self.resolution]) # [NCHW]
		_ = force_fp32 # unused
		dtype = torch.float32
		memory_format = torch.contiguous_format

		# FromRGB.
		x = x.to(dtype=dtype, memory_format=memory_format)
		if self.architecture == 'skip':
			misc.assert_shape(img, [None, self.img_channels, self.resolution, self.resolution])
			img = img.to(dtype=dtype, memory_format=memory_format)
			x = x + self.fromrgb(img)

		# Main layers.
		if self.mbstd is not None:
			x = self.mbstd(x)
		x = self.conv(x)
		x = self.fc(x.flatten(1))
		x = self.out(x)

		# Conditioning.
		if self.cmap_dim > 0:
			misc.assert_shape(cmap, [None, self.cmap_dim])
			x = (x * cmap).sum(dim=1, keepdim=True) * (1 / np.sqrt(self.cmap_dim))

		assert x.dtype == dtype
		return x

	def extra_repr(self):
		return f'resolution={self.resolution:d}, architecture={self.architecture:s}'

#----------------------------------------------------------------------------

@persistence.persistent_class
class Discriminator(torch.nn.Module):
	def __init__(self,
		c_dim,                          # Conditioning label (C) dimensionality.
		target_resolutions,             # Target resolution list.
		img_channels,                   # Number of input color channels.
		architecture        = 'resnet', # Architecture: 'orig', 'skip', 'resnet'.
		channel_base        = 32768,    # Overall multiplier for the number of channels.
		channel_max         = 512,      # Maximum number of channels in any layer.
		num_fp16_res        = 4,        # Use FP16 for the N highest resolutions.
		conv_clamp          = 256,      # Clamp the output of convolution layers to +-X, None = disable clamping.
		cmap_dim            = None,     # Dimensionality of mapped conditioning label, None = default.
		alpha_schedule      = 1e-5,     # Schedule rate for alpha
		conv_kernel			= 3,
		block_kwargs        = {},       # Arguments for DiscriminatorBlock.
		mapping_kwargs      = {},       # Arguments for MappingNetwork.
		epilogue_kwargs     = {},       # Arguments for DiscriminatorEpilogue.
	):
		super().__init__()
		self.c_dim = c_dim
		self.target_resolutions = target_resolutions
		self.max_resolution = max(target_resolutions)
		self.curr_resolution = min(target_resolutions)
		self.prev_resolution = None
		self.max_resolution_log2 = int(np.log2(self.max_resolution))
		self.img_channels = img_channels
		self.block_resolutions = [2 ** i for i in range(self.max_resolution_log2, 2, -1)]
		self.register_buffer("alpha", torch.ones([])*1e-5)
		self.alpha_schedule = alpha_schedule

		channels_dict = {res: min(channel_base // res, channel_max) for res in self.block_resolutions + [4]}
		fp16_resolution = max(2 ** (self.max_resolution_log2 + 1 - num_fp16_res), 8)

		if cmap_dim is None:
			cmap_dim = channels_dict[4]
		if c_dim == 0:
			cmap_dim = 0

		common_kwargs = dict(img_channels=img_channels, architecture=architecture, conv_clamp=conv_clamp)
		cur_layer_idx = 0
		min_res = min(self.target_resolutions)

		for res in self.block_resolutions:
			in_channels = channels_dict[res] if res < self.max_resolution else 0
			tmp_channels = channels_dict[res]
			out_channels = channels_dict[res // 2]
			use_fp16 = (res >= fp16_resolution)
			frgb = res >= self.curr_resolution
			block = DiscriminatorBlock(in_channels, tmp_channels, out_channels, resolution=res, target_resolutions=self.target_resolutions,
				first_layer_idx=cur_layer_idx, use_fp16=use_fp16, frgb=frgb, conv_kernel=conv_kernel, **block_kwargs, **common_kwargs)
			setattr(self, f'b{res}', block)
			cur_layer_idx += block.num_layers
		if c_dim > 0:
			self.mapping = MappingNetwork(z_dim=0, c_dim=c_dim, w_dim=cmap_dim, num_ws=None, w_avg_beta=None, **mapping_kwargs)
		self.b4 = DiscriminatorEpilogue(channels_dict[4], cmap_dim=cmap_dim, resolution=4, **epilogue_kwargs, **common_kwargs)
 
	def forward(self, img, c, update_emas=False, **block_kwargs):
		x = None
		for res in self.block_resolutions:
			block = getattr(self, f'b{res}')
			x, img = block(x, img, self.curr_resolution, alpha=self.alpha, **block_kwargs)

		cmap = None
		if self.c_dim > 0:
			cmap = self.mapping(None, c)
		x = self.b4(x, img, cmap)
		return x

	def extra_repr(self):
		return f'c_dim={self.c_dim:d}, img_resolution={self.img_resolution:d}, img_channels={self.img_channels:d}'
	
	def set_resolution(self, resolution):
		self.prev_resolution = self.curr_resolution
		self.curr_resolution = resolution
		self.alpha.copy_(torch.zeros([], device=self.alpha.device))
	
	def resolution_parameters(self) -> Iterator[Parameter]:
		return self.parameters()
#----------------------------------------------------------------------------<|MERGE_RESOLUTION|>--- conflicted
+++ resolved
@@ -622,13 +622,6 @@
 
 		if style is not None:
 			im = self.affine_mag(style)
-<<<<<<< HEAD
-			freq_weight = freq_weight.unsqueeze(0) * im.unsqueeze(1)
-			# freq_weight = freq_weight * freq_weight.square().mean(dim=1, keepdim=True).rsqrt()
-			kernel = torch.einsum('bihwf,bif,oi->boihw', ix, freq_weight, self.weight) * np.sqrt(1 / self.freq_dim)
-		else:
-			kernel = torch.einsum('bihwf,if,oi->boihw', ix, freq_weight, self.weight) * np.sqrt(1 / self.freq_dim)
-=======
 			freq_weight = self.freq_weight
 			weight = self.weight
 			weight = weight * weight.square().mean(dim=1, keepdim=True).rsqrt()
@@ -639,7 +632,6 @@
 			kernel = torch.einsum('bihwf,if,boi->boihw', ix, freq_weight, weight) * np.sqrt(2 / self.freq_dim)
 		else:
 			kernel = torch.einsum('bihwf,if,oi->boihw', ix, self.freq_weight, self.weight) * np.sqrt(1 / self.freq_dim) * self.gain
->>>>>>> 338acf3d
 
 		assert torch.isfinite(kernel).all().item()
 
