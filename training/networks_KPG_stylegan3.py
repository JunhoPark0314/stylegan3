# Copyright (c) 2021, NVIDIA CORPORATION & AFFILIATES.  All rights reserved.
#
# NVIDIA CORPORATION and its licensors retain all intellectual property
# and proprietary rights in and to this software, related documentation
# and any modifications thereto.  Any use, reproduction, disclosure or
# distribution of this software and related documentation without an express
# license agreement from NVIDIA CORPORATION is strictly prohibited.

"""Generator architecture from the paper
"Alias-Free Generative Adversarial Networks"."""

from typing import Iterator
from itertools import chain
from torch.nn.parameter import Parameter
from torchvision.utils import save_image
import numpy as np
import scipy.signal
import scipy.optimize
import torch
import dnnlib
from torch_utils import misc
from torch_utils import persistence
from torch_utils.ops import conv2d_gradfix
from torch_utils.ops import filtered_lrelu
from torch_utils.ops import bias_act
from torch_utils.ops import conv2d_resample
from torch_utils.ops import upfirdn2d

#----------------------------------------------------------------------------

@misc.profiled_function
def modulated_batch_conv2d(
	x,                  # Input tensor: [batch_size, in_channels, in_height, in_width]
	w,                  # Weight tensor: [out_channels, in_channels, kernel_height, kernel_width]
	s,                  # Style tensor: [batch_size, in_channels]
	demodulate  = True, # Apply weight demodulation?
	padding     = 0,    # Padding: int or [padH, padW]
	input_gain  = None, # Optional scale factors for the input channels: [], [in_channels], or [batch_size, in_channels]
):
	with misc.suppress_tracer_warnings(): # this value will be treated as a constant
		batch_size = int(x.shape[0])
	batch_size, out_channels, in_channels, kh, kw = w.shape
	misc.assert_shape(w, [batch_size, out_channels, in_channels, kh, kw]) # [OIkk]
	misc.assert_shape(x, [batch_size, in_channels, None, None]) # [NIHW]
	misc.assert_shape(s, [batch_size, in_channels]) # [NI]

	# Pre-normalize inputs.
	if demodulate:
		w = w * w.square().mean([2,3,4], keepdim=True).rsqrt()
		s = s * s.square().mean().rsqrt()

	# Modulate weights.
	# w = w.unsqueeze(0) # [NOIkk]
	w = w * s.unsqueeze(1).unsqueeze(3).unsqueeze(4) # [NOIkk]

	# Demodulate weights.
	if demodulate:
		dcoefs = (w.square().sum(dim=[2,3,4]) + 1e-8).rsqrt() # [NO]
		w = w * dcoefs.unsqueeze(2).unsqueeze(3).unsqueeze(4) # [NOIkk]

	# Apply input scaling.
	if input_gain is not None:
		input_gain = input_gain.expand(batch_size, in_channels) # [NI]
		w = w * input_gain.unsqueeze(1).unsqueeze(3).unsqueeze(4) # [NOIkk]

	# Execute as one fused op using grouped convolution.
	x = x.reshape(1, -1, *x.shape[2:])
	w = w.reshape(-1, in_channels, kh, kw)
	x = conv2d_gradfix.conv2d(input=x, weight=w.to(x.dtype), padding=padding, groups=batch_size)
	x = x.reshape(batch_size, -1, *x.shape[2:])
	return x
#----------------------------------------------------------------------------

@misc.profiled_function
def modulated_conv2d(
	x,                  # Input tensor: [batch_size, in_channels, in_height, in_width]
	w,                  # Weight tensor: [out_channels, in_channels, kernel_height, kernel_width]
	s,                  # Style tensor: [batch_size, in_channels]
	demodulate  = True, # Apply weight demodulation?
	padding     = 0,    # Padding: int or [padH, padW]
	input_gain  = None, # Optional scale factors for the input channels: [], [in_channels], or [batch_size, in_channels]
):
	with misc.suppress_tracer_warnings(): # this value will be treated as a constant
		batch_size = int(x.shape[0])
	out_channels, in_channels, kh, kw = w.shape
	misc.assert_shape(w, [out_channels, in_channels, kh, kw]) # [OIkk]
	misc.assert_shape(x, [batch_size, in_channels, None, None]) # [NIHW]
	misc.assert_shape(s, [batch_size, in_channels]) # [NI]

	# Pre-normalize inputs.
	if demodulate:
		w = w * w.square().mean([1,2,3], keepdim=True).rsqrt()
		s = s * s.square().mean().rsqrt()

	# Modulate weights.
	w = w.unsqueeze(0) # [NOIkk]
	w = w * s.unsqueeze(1).unsqueeze(3).unsqueeze(4) # [NOIkk]

	# Demodulate weights.
	if demodulate:
		dcoefs = (w.square().sum(dim=[2,3,4]) + 1e-8).rsqrt() # [NO]
		w = w * dcoefs.unsqueeze(2).unsqueeze(3).unsqueeze(4) # [NOIkk]

	# Apply input scaling.
	if input_gain is not None:
		input_gain = input_gain.expand(batch_size, in_channels) # [NI]
		w = w * input_gain.unsqueeze(1).unsqueeze(3).unsqueeze(4) # [NOIkk]

	# Execute as one fused op using grouped convolution.
	x = x.reshape(1, -1, *x.shape[2:])
	w = w.reshape(-1, in_channels, kh, kw)
	x = conv2d_gradfix.conv2d(input=x, weight=w.to(x.dtype), padding=padding, groups=batch_size)
	x = x.reshape(batch_size, -1, *x.shape[2:])
	return x

#----------------------------------------------------------------------------

@misc.profiled_function
def simple_conv2d(
	x,                  # Input tensor: [batch_size, in_channels, in_height, in_width]
	w,                  # Weight tensor: [out_channels, in_channels, kernel_height, kernel_width]
	padding     = 0,    # Padding: int or [padH, padW]
	input_gain  = None, # Optional scale factors for the input channels: [], [in_channels], or [batch_size, in_channels]
):
	with misc.suppress_tracer_warnings(): # this value will be treated as a constant
		batch_size = int(x.shape[0])
	_, out_channels, in_channels, kh, kw = w.shape
	misc.assert_shape(w, [batch_size, out_channels, in_channels, kh, kw]) # [OIkk]
	misc.assert_shape(x, [batch_size, in_channels, None, None]) # [NIHW]

	# Apply input scaling.
	if input_gain is not None:
		input_gain = input_gain.expand(batch_size, in_channels) # [NI]
		w = w * input_gain.unsqueeze(1).unsqueeze(3).unsqueeze(4) # [NOIkk]

	# Execute as one fused op using grouped convolution.
	x = x.reshape(1, -1, *x.shape[2:])
	w = w.reshape(-1, in_channels, kh, kw)
	x = conv2d_gradfix.conv2d(input=x, weight=w.to(x.dtype), padding=padding, groups=batch_size)
	x = x.reshape(batch_size, -1, *x.shape[2:])
	return x

#----------------------------------------------------------------------------

@persistence.persistent_class
class FullyConnectedLayer(torch.nn.Module):
	def __init__(self,
		in_features,                # Number of input features.
		out_features,               # Number of output features.
		activation      = 'linear', # Activation function: 'relu', 'lrelu', etc.
		bias            = True,     # Apply additive bias before the activation function?
		lr_multiplier   = 1,        # Learning rate multiplier.
		weight_init     = 1,        # Initial standard deviation of the weight tensor.
		bias_init       = 0,        # Initial value of the additive bias.
	):
		super().__init__()
		self.in_features = in_features
		self.out_features = out_features
		self.activation = activation
		self.weight = torch.nn.Parameter(torch.randn([out_features, in_features]) * (weight_init / lr_multiplier))
		bias_init = np.broadcast_to(np.asarray(bias_init, dtype=np.float32), [out_features])
		self.bias = torch.nn.Parameter(torch.from_numpy(bias_init / lr_multiplier)) if bias else None
		self.weight_gain = lr_multiplier / np.sqrt(in_features)
		self.bias_gain = lr_multiplier

	def forward(self, x):
		w = self.weight.to(x.dtype) * self.weight_gain
		b = self.bias
		if b is not None:
			b = b.to(x.dtype)
			if self.bias_gain != 1:
				b = b * self.bias_gain
		if self.activation == 'linear' and b is not None:
			x = torch.addmm(b.unsqueeze(0), x, w.t())
		else:
			x = x.matmul(w.t())
			x = bias_act.bias_act(x, b, act=self.activation)
		return x

	def extra_repr(self):
		return f'in_features={self.in_features:d}, out_features={self.out_features:d}, activation={self.activation:s}'

#----------------------------------------------------------------------------

@persistence.persistent_class
class Conv2dLayer(torch.nn.Module):
	def __init__(self,
		in_channels,                    # Number of input channels.
		out_channels,                   # Number of output channels.
		kernel_size,                    # Width and height of the convolution kernel.
		bias            = True,         # Apply additive bias before the activation function?
		activation      = 'linear',     # Activation function: 'relu', 'lrelu', etc.
		up              = 1,            # Integer upsampling factor.
		down            = 1,            # Integer downsampling factor.
		resample_filter = [1,3,3,1],    # Low-pass filter to apply when resampling activations.
		conv_clamp      = None,         # Clamp the output to +-X, None = disable clamping.
		channels_last   = False,        # Expect the input to have memory_format=channels_last?
		trainable       = True,         # Update the weights of this layer during training?
	):
		super().__init__()
		self.in_channels = in_channels
		self.out_channels = out_channels
		self.activation = activation
		self.up = up
		self.down = down
		self.conv_clamp = conv_clamp
		self.register_buffer('resample_filter', upfirdn2d.setup_filter(resample_filter))
		self.padding = kernel_size // 2
		self.weight_gain = 1 / np.sqrt(in_channels * (kernel_size ** 2))
		self.act_gain = bias_act.activation_funcs[activation].def_gain

		memory_format = torch.channels_last if channels_last else torch.contiguous_format
		weight = torch.randn([out_channels, in_channels, kernel_size, kernel_size]).to(memory_format=memory_format)
		bias = torch.zeros([out_channels]) if bias else None
		if trainable:
			self.weight = torch.nn.Parameter(weight)
			self.bias = torch.nn.Parameter(bias) if bias is not None else None
		else:
			self.register_buffer('weight', weight)
			if bias is not None:
				self.register_buffer('bias', bias)
			else:
				self.bias = None

	def forward(self, x, gain=1, down=None):
		curr_down = down if down != None else self.down
		w = self.weight * self.weight_gain
		b = self.bias.to(x.dtype) if self.bias is not None else None
		flip_weight = (self.up == 1) # slightly faster
		x = conv2d_resample.conv2d_resample(x=x, w=w.to(x.dtype), f=self.resample_filter, up=self.up, down=curr_down, padding=self.padding, flip_weight=flip_weight)

		act_gain = self.act_gain * gain
		act_clamp = self.conv_clamp * gain if self.conv_clamp is not None else None
		x = bias_act.bias_act(x, b, act=self.activation, gain=act_gain, clamp=act_clamp)
		return x

	def extra_repr(self):
		return ' '.join([
			f'in_channels={self.in_channels:d}, out_channels={self.out_channels:d}, activation={self.activation:s},',
			f'up={self.up}, down={self.down}'])

#----------------------------------------------------------------------------

@persistence.persistent_class
class MappingNetwork(torch.nn.Module):
	def __init__(self,
		z_dim,                      # Input latent (Z) dimensionality.
		c_dim,                      # Conditioning label (C) dimensionality, 0 = no labels.
		w_dim,                      # Intermediate latent (W) dimensionality.
		num_ws,                     # Number of intermediate latents to output.
		num_layers      = 2,        # Number of mapping layers.
		lr_multiplier   = 0.01,     # Learning rate multiplier for the mapping layers.
		w_avg_beta      = 0.998,    # Decay for tracking the moving average of W during training.
	):
		super().__init__()
		self.z_dim = z_dim
		self.c_dim = c_dim
		self.w_dim = w_dim
		self.num_ws = num_ws
		self.num_layers = num_layers
		self.w_avg_beta = w_avg_beta

		# Construct layers.
		self.embed = FullyConnectedLayer(self.c_dim, self.w_dim) if self.c_dim > 0 else None
		features = [self.z_dim + (self.w_dim if self.c_dim > 0 else 0)] + [self.w_dim] * self.num_layers
		for idx, in_features, out_features in zip(range(num_layers), features[:-1], features[1:]):
			layer = FullyConnectedLayer(in_features, out_features, activation='lrelu', lr_multiplier=lr_multiplier)
			setattr(self, f'fc{idx}', layer)
		self.register_buffer('w_avg', torch.zeros([w_dim]))

	def forward(self, z, c, truncation_psi=1, truncation_cutoff=None, update_emas=False):
		misc.assert_shape(z, [None, self.z_dim])
		if truncation_cutoff is None:
			truncation_cutoff = self.num_ws

		# Embed, normalize, and concatenate inputs.
		x = z.to(torch.float32)
		x = x * (x.square().mean(1, keepdim=True) + 1e-8).rsqrt()
		if self.c_dim > 0:
			misc.assert_shape(c, [None, self.c_dim])
			y = self.embed(c.to(torch.float32))
			y = y * (y.square().mean(1, keepdim=True) + 1e-8).rsqrt()
			x = torch.cat([x, y], dim=1) if x is not None else y

		# Execute layers.
		for idx in range(self.num_layers):
			x = getattr(self, f'fc{idx}')(x)

		# Update moving average of W.
		if update_emas:
			self.w_avg.copy_(x.detach().mean(dim=0).lerp(self.w_avg, self.w_avg_beta))

		# Broadcast and apply truncation.
		x = x.unsqueeze(1).repeat([1, self.num_ws, 1])
		if truncation_psi != 1:
			x[:, :truncation_cutoff] = self.w_avg.lerp(x[:, :truncation_cutoff], truncation_psi)
		return x

	def extra_repr(self):
		return f'z_dim={self.z_dim:d}, c_dim={self.c_dim:d}, w_dim={self.w_dim:d}, num_ws={self.num_ws:d}'

#----------------------------------------------------------------------------

@persistence.persistent_class
class SynthesisInput(torch.nn.Module):
	def __init__(self,
		w_dim,          # Intermediate latent (W) dimensionality.
		channels,       # Number of output channels.
		size,           # Output spatial size: int or [width, height].
		sampling_rate,  # Output sampling rate.
		bandwidth,      # Output bandwidth.
	):
		super().__init__()
		self.w_dim = w_dim
		self.channels = channels
		# self.size = np.broadcast_to(np.asarray(size), [2])
		self.size = size
		self.sampling_rate = sampling_rate
		self.bandwidth = bandwidth

		# Draw random frequencies from uniform 2D disc.
		freqs = torch.randn([self.channels, 2])
		radii = freqs.square().sum(dim=1, keepdim=True).sqrt()
		freqs /= radii * radii.square().exp().pow(0.25)
		freqs *= bandwidth
		phases = torch.rand([self.channels]) - 0.5

		# Setup parameters and buffers.
		self.weight = torch.nn.Parameter(torch.randn([self.channels, self.channels]))
		self.affine = FullyConnectedLayer(w_dim, 4, weight_init=0, bias_init=[1,0,0,0])
		self.register_buffer('transform', torch.eye(3, 3)) # User-specified inverse transform wrt. resulting image.
		self.register_buffer('freqs', freqs)
		self.register_buffer('phases', phases)

	def forward(self, w, resolution):
		# Introduce batch dimension.
		transforms = self.transform.unsqueeze(0) # [batch, row, col]
		freqs = self.freqs.unsqueeze(0) # [batch, channel, xy]
		phases = self.phases.unsqueeze(0) # [batch, channel]
		size = self.size[resolution]

		# Apply learned transformation.
		t = self.affine(w) # t = (r_c, r_s, t_x, t_y)
		t = t / t[:, :2].norm(dim=1, keepdim=True) # t' = (r'_c, r'_s, t'_x, t'_y)
		m_r = torch.eye(3, device=w.device).unsqueeze(0).repeat([w.shape[0], 1, 1]) # Inverse rotation wrt. resulting image.
		m_r[:, 0, 0] = t[:, 0]  # r'_c
		m_r[:, 0, 1] = -t[:, 1] # r'_s
		m_r[:, 1, 0] = t[:, 1]  # r'_s
		m_r[:, 1, 1] = t[:, 0]  # r'_c
		m_t = torch.eye(3, device=w.device).unsqueeze(0).repeat([w.shape[0], 1, 1]) # Inverse translation wrt. resulting image.
		m_t[:, 0, 2] = -t[:, 2] # t'_x
		m_t[:, 1, 2] = -t[:, 3] # t'_y
		transforms = m_r @ m_t @ transforms # First rotate resulting image, then translate, and finally apply user-specified transform.

		# Transform frequencies.
		phases = phases + (freqs @ transforms[:, :2, 2:]).squeeze(2)
		freqs = freqs @ transforms[:, :2, :2]

		# Dampen out-of-band frequencies that may occur due to the user-specified transform.
		amplitudes = (1 - (freqs.norm(dim=2) - self.bandwidth) / (self.sampling_rate / 2 - self.bandwidth)).clamp(0, 1)

		# Construct sampling grid.
		theta = torch.eye(2, 3, device=w.device)
		# theta[0, 0] = 0.5 * self.size[0] / self.sampling_rate
		# theta[1, 1] = 0.5 * self.size[1] / self.sampling_rate
		theta[0, 0] = 0.5 * size / self.sampling_rate
		theta[1, 1] = 0.5 * size / self.sampling_rate
		# grids = torch.nn.functional.affine_grid(theta.unsqueeze(0), [1, 1, self.size[1], self.size[0]], align_corners=False)
		grids = torch.nn.functional.affine_grid(theta.unsqueeze(0), [1, 1, size, size], align_corners=False)

		# Compute Fourier features.
		x = (grids.unsqueeze(3) @ freqs.permute(0, 2, 1).unsqueeze(1).unsqueeze(2)).squeeze(3) # [batch, height, width, channel]
		x = x + phases.unsqueeze(1).unsqueeze(2)
		x_var = x.square().mean(dim=[0,3], keepdim=True)
		x = torch.sin(x * (np.pi * 2)) #* (-0.5 * x_var).exp()
		x = x * amplitudes.unsqueeze(1).unsqueeze(2)

		# Apply trainable mapping.
		weight = self.weight / np.sqrt(self.channels)
		x = x @ weight.t()

		# Ensure correct shape.
		x = x.permute(0, 3, 1, 2) # [batch, channel, height, width]
		# misc.assert_shape(x, [w.shape[0], self.channels, int(self.size[1]), int(self.size[0])])
		misc.assert_shape(x, [w.shape[0], self.channels, int(size), int(size)])
		return x

	def extra_repr(self):
		return '\n'.join([
			f'w_dim={self.w_dim:d}, channels={self.channels:d}, size={list(self.size)},',
			f'sampling_rate={self.sampling_rate:g}, bandwidth={self.bandwidth:g}'])

#----------------------------------------------------------------------------

class SynthesisKernel(torch.nn.Module):
	def __init__(self,
		in_channels,
		out_channels,
		ks,
		sampling_rate,
		bandlimit = None,
		freq_dim = 64,
		butterN = 2,
		trainable_f = False,
	):
		super().__init__()
		self.in_channels = in_channels
		self.out_channels = out_channels
		self.ks = ks
		self.sampling_rate = sampling_rate
		self.bandlimit = max(sampling_rate) / np.sqrt(2) if bandlimit is None else bandlimit
		self.freq_dim = int(self.bandlimit)
		
		# Create uniform distribution on disk
		# freqs = torch.randn([self.freq_dim, 2])
		# radii = freqs.square().sum(dim=-1, keepdim=True).sqrt()
		# freqs /= radii * radii.square().exp().pow(0.25)
		# freqs *= self.bandlimit

		# in_radii = (torch.rand(self.freq_dim*self.freq_dim, 1)) * self.bandlimit
		# in_angle = (torch.rand(self.freq_dim*self.freq_dim, 1) - 0.5) * 2 * np.pi
		# in_freqs = torch.cat([in_radii * in_angle.sin(), in_radii * in_angle.cos()], dim=-1)
		in_freqs = torch.randn([self.freq_dim, 2])
		in_phases = (torch.rand([self.in_channels, self.freq_dim*self.freq_dim]) - 0.5)

		# out_radii = (torch.rand(self.freq_dim, 1)) * self.bandlimit
		# out_angle = (torch.rand(self.freq_dim, 1) - 0.5) * 2 * np.pi
		# out_freqs = torch.cat([out_radii * out_angle.sin(), out_radii * out_angle.cos()], dim=1)
		# out_phases = (torch.rand([1,self.freq_dim]) - 0.5)

		# self.register_buffer('in_freqs', in_freqs)
		self.in_freqs = torch.nn.Parameter(in_freqs * 3)
		self.in_phases = torch.nn.Parameter(in_phases)
		# self.register_buffer('in_phases', in_phases)
		# self.in_phases = torch.nn.Parameter(in_phases)
		# self.register_buffer('out_freqs', out_freqs)
		# self.register_buffer('out_phases', out_phases)

		self.in_weight = torch.nn.Parameter(torch.rand([self.in_channels, self.freq_dim*self.freq_dim]))
		# self.out_weight = torch.nn.Parameter(torch.randn([self.out_channels, self.freq_dim]))
		# self.freq_weight = torch.nn.Parameter(torch.randn([self.freq_dim]))
		# self.weight = torch.nn.Parameter(torch.randn([self.out_channels, self.in_channels, self.freq_dim]))
		self.butterN = butterN
		self.gain = np.sqrt(1 / (in_channels * (self.ks **2)))
		
		# self.register_buffer('transform', torch.eye(3, 3)) # User-specified inverse transform wrt. resulting image.

		# it = torch.randn([in_channels, 2])
		# self.it = torch.nn.Parameter(it)
		# ot = torch.randn([out_channels, 2])
		# self.ot = torch.nn.Parameter(ot)

	def forward(self, target_sampling_rate, device, alpha=None):
		if alpha == None:
			alpha = 1
		# Sample signal
		sample_size = self.ks
		# in_freqs = self.in_freqs
		# in_phases = self.in_phases
		# it = self.it

		# out_freqs = self.out_freqs
		# out_phases = self.out_phases
		# ot = self.ot

		# transforms = self.transform

		# im_t = torch.eye(3, device=device).unsqueeze(0).repeat(self.in_channels, 1, 1) # Inverse rotation wrt. resulting image.
		# im_t[...,0, 2] = -it[..., 0] # t'_x
		# im_t[...,1, 2] = -it[..., 1] # t'_y
		# i_transforms = im_t @ transforms # First rotate resulting image, then translate, and finally apply user-specified transform.

		# om_t = torch.eye(3, device=device).unsqueeze(0).repeat(self.out_channels, 1, 1) # Inverse rotation wrt. resulting image.
		# om_t[...,0, 2] = -ot[..., 0] # t'_x
		# om_t[...,1, 2] = -ot[..., 1] # t'_y
		# o_transforms = om_t @ transforms # First rotate resulting image, then translate, and finally apply user-specified transform.

		# Transform frequencies.
		# in_phases = in_phases + (in_freqs @ i_transforms[...,:2, 2:]).squeeze(-1)
		# out_phases = out_phases + (out_freqs @ o_transforms[...,:2, 2:]).squeeze(-1)
		# in_freqs = in_freqs.unsqueeze(0).repeat(self.in_channels, 1, 1)
		# out_freqs = out_freqs.unsqueeze(0).repeat(self.out_channels, 1, 1)

		theta = torch.eye(2, 3, device=device)
		theta[0, 0] = 0.5 * 3 / (target_sampling_rate)
		theta[1, 1] = 0.5 * 3 / (target_sampling_rate)
		grids = torch.nn.functional.affine_grid(theta.unsqueeze(0), [1, 1, sample_size, sample_size], align_corners=False)
		# grids += 0.5 * 3 / (target_sampling_rate * 2 * 4)

		radii = self.radii.sigmoid() * self.bandlimit
		in_freqs = torch.cat([radii * self.angle.sin(), radii * self.angle.cos()], dim=-1)
		in_phases = self.phases
		ix = torch.einsum('bhwr,ifr->bihwf', grids, in_freqs).squeeze(0)
		ix = ix + in_phases.unsqueeze(1).unsqueeze(2)
		ix = torch.sin(ix * (np.pi * 2)) #+ self.freq_bias * 0.1

		# ox = torch.einsum('bhwr,ofr->bohwf', grids, out_freqs).squeeze(0)
		# ox = ox + out_phases.unsqueeze(1).unsqueeze(2)
		# ox = torch.sin(ox * (np.pi * 2)) #+ self.freq_bias * 0.1

		#Compute cutoff frequency for butterworth filter based on alpha

		freq_norm = in_freqs.norm(dim=-1)
		low_filter = torch.ones([self.in_channels,self.freq_dim], device=in_freqs.device)
		if target_sampling_rate != min(self.sampling_rate):
			low_cutoff = target_sampling_rate // 4
			low_filter = (1 / (1 + (freq_norm / low_cutoff) ** (-2 * self.butterN))) 

		high_cutoff = alpha * target_sampling_rate//2 + (1 - alpha) * (target_sampling_rate // 4)
		high_filter = (1 / (1 + (freq_norm / high_cutoff) ** (2 * self.butterN))) 
		curr_filter = (high_filter * low_filter)
		ix = ix * curr_filter.unsqueeze(1).unsqueeze(2) * curr_filter.square().mean().rsqrt()
		# curr_filter = curr_filter * curr_filter.square().mean(dim=-1, keepdim=True).rsqrt()
		# mag_norm = low_filter[0].sum(dim=-1)/curr_filter[0].sum(dim=-1)
		# mag_norm = ((curr_filter > 0.1)[0].sum() + 1)
		# ox = ox * curr_filter.unsqueeze(1).unsqueeze(2)
		# freq_idx = (curr_filter > 1e-5).nonzero()[:,1]

		# x = x[...,freq_idx] * curr_filter[...,freq_idx]
		# w = self.weight[...,freq_idx]
		# w = self.freq_weight
		# len_freq = self.freq_dim
		# ik = torch.einsum('ihwf,f->ihw',ix, w) / np.sqrt(len_freq)
		# ok = torch.einsum('ohwf,f->ohw',ox, w) / np.sqrt(len_freq)
		# kernel = (ik.unsqueeze(0) + ok.unsqueeze(1)) / 2
		# kernel = torch.einsum('ihwf,ohwf,f->oihw', ix, ox, w)  / np.sqrt(self.freq_dim * (self.ks **2))
		# kernel = kernel - torch.std_mean(kernel, dim=[0,1])[1]
		kernel = torch.einsum('ihwf,f,oi->oihw', ix, self.freq_weight, self.weight) / np.sqrt(self.freq_dim)

		assert torch.isfinite(kernel).all().item()
		return kernel * self.gain

#----------------------------------------------------------------------------
class SynthesisGroupKernel(torch.nn.Module):
	def __init__(self,
		in_channels,
		out_channels,
		ks,
		sampling_rate,
		bandlimit = None,
		freq_dim = 64,
		butterN = 3,
		trainable_f = False,
		layer_idx = None,
		style_dim = 32,
	):
		super().__init__()
		self.in_channels = in_channels
		self.out_channels = out_channels
		self.ks = ks
		self.sampling_rate = sampling_rate
		self.bandlimit = max(sampling_rate) * np.sqrt(2) if bandlimit is None else bandlimit
		self.freq_dim = max(int(self.bandlimit), freq_dim)
		
		# radii = torch.randn(1, self.freq_dim, 1) * self.bandlimit
		# angle = (torch.rand(1, self.freq_dim, 1) - 0.5) * 2 * np.pi
		# freqs = torch.cat([radii * angle.sin(), radii * angle.cos()], dim=-1)
		freqs = torch.randn([1, self.freq_dim, 2])
		radii = freqs.square().sum(dim=-1, keepdim=True).sqrt()
		freqs /= radii * radii.square().exp().pow(0.25)
		freqs *= self.bandlimit
		self.register_buffer("freqs", freqs)
		self.phases = torch.nn.Parameter((torch.rand([in_channels, self.freq_dim]) - 0.5))
		self.phase_whole = torch.nn.Parameter((torch.rand([1, self.freq_dim]) -0.5))

		self.weight = torch.nn.Parameter(torch.randn([self.out_channels, self.in_channels]))
		self.freq_weight = torch.nn.Parameter(torch.randn([in_channels, self.freq_dim]))
		self.butterN = butterN
		self.gain = np.sqrt(1 / (in_channels * (self.ks **2)))
		self.layer_idx = layer_idx

		# self.test_weight = torch.nn.Parameter(torch.randn(out_channels, in_channels, 3, 3))
		# self.affine = torch.nn.Parameter(torch.randn(style_dim, self.freq_dim))
		# self.affine_phase = FullyConnectedLayer(style_dim, in_channels, bias_init=0)
		self.affine_mag = FullyConnectedLayer(style_dim, in_channels, bias_init=1)
		
	def forward(self, target_sampling_rate, max_sampling_rate, device, update_emas=None, style=None):
		if max_sampling_rate == None:
			max_sampling_rate = self.bandlimit
		# Sample signal
		sample_size = self.ks
		in_freqs = self.freqs
		in_phases = (self.phases.unsqueeze(0) + self.phase_whole.unsqueeze(0)) / 2
		# if style is not None:
		# 	phase_mod = self.affine_phase(style) * 0.01
		# 	in_phases = in_phases + phase_mod.unsqueeze(-1)

		theta = torch.eye(2, 3, device=device)
		theta[0, 0] = 0.5 * 3 / (target_sampling_rate)
		theta[1, 1] = 0.5 * 3 / (target_sampling_rate)
		grids = torch.nn.functional.affine_grid(theta.unsqueeze(0), [1, 1, sample_size, sample_size], align_corners=False)
		grids -= grids[0,0,0] * 0.5
		# grids += 0.5 * 3 / (target_sampling_rate * 2 * 4)

		ix = torch.einsum('bhwr,ifr->bihwf', grids, in_freqs)
		ix = ix + in_phases.unsqueeze(2).unsqueeze(3)
		# ix_var = ix.square().mean(dim=[0,1], keepdim=True)
		ix = torch.sin(ix * (np.pi * 2)) #* ((-0.5) * ix_var).exp() #+ self.freq_bias * 0.1
		# ix *= np.exp((min(self.sampling_rate) / target_sampling_rate) ** 2 - 1)

		#Compute cutoff frequency for butterworth filter based on alpha

		freq_norm = in_freqs.norm(dim=-1)
		low_filter = torch.ones([self.in_channels,self.freq_dim], device=in_freqs.device)
		high_filter = torch.ones([self.in_channels,self.freq_dim], device=in_freqs.device)

		if target_sampling_rate != min(self.sampling_rate):
			low_cutoff = target_sampling_rate
			low_filter = (1 / (1 + (freq_norm / low_cutoff) ** (-2 * self.butterN))) 

		high_cutoff = max_sampling_rate
		high_filter = (1 / (1 + (freq_norm / high_cutoff) ** (2 * self.butterN))) 
		
		max_filter = (1 / (1 + (freq_norm / self.bandlimit) ** (2 * self.butterN)))

		curr_filter = (high_filter * low_filter)
		ix = ix * (curr_filter.unsqueeze(1).unsqueeze(2) * max_filter.square().mean(dim=-1, keepdim=True).rsqrt()).unsqueeze(0)
		# ix = ix * (curr_filter.unsqueeze(1).unsqueeze(2)).unsqueeze(0)

		if style is not None:
			im = self.affine_mag(style)
			freq_weight = self.freq_weight
<<<<<<< HEAD
			freq_weight = freq_weight * freq_weight.square().mean(dim=1, keepdim=True).rsqrt()
			freq_weight = freq_weight.unsqueeze(0) * im.unsqueeze(-1)
			freq_weight = freq_weight * (freq_weight.square().sum(dim=1, keepdim=True) + 1e-8).rsqrt()
			# freq_weight = freq_weight * freq_weight.square().mean(dim=1, keepdim=True).rsqrt()
			kernel = torch.einsum('bihwf,bif,oi->boihw', ix, freq_weight, self.weight) * np.sqrt(1 / (4 * self.freq_dim))
		else:
			kernel = torch.einsum('bihwf,if,oi->boihw', ix, self.freq_weight, self.weight) * np.sqrt(2 / self.freq_dim) * self.gain
=======
			weight = self.weight
			weight = weight * weight.square().mean(dim=1, keepdim=True).rsqrt()
			weight = weight.unsqueeze(0) * im.unsqueeze(1)
			weight = weight * (weight.square().sum(dim=1, keepdim=True) + 1e-8).rsqrt()
			# freq_weight = self.freq_weight.unsqueeze(0) * im.unsqueeze(-1)
			# freq_weight = freq_weight * freq_weight.square().mean(dim=1, keepdim=True).rsqrt()
			kernel = torch.einsum('bihwf,if,boi->boihw', ix, freq_weight, weight) * np.sqrt(2 / self.freq_dim)
		else:
			kernel = torch.einsum('bihwf,if,oi->boihw', ix, self.freq_weight, self.weight) * np.sqrt(1 / self.freq_dim) * self.gain
>>>>>>> 338acf3d

		assert torch.isfinite(kernel).all().item()

		# if self.layer_idx:
		# 	save_image(kernel[:3,:32].detach().reshape(3,8,4,3,3).permute(0,1,3,2,4).reshape(3, 24, 12), f'Kernel_{self.layer_idx}_{target_sampling_rate}.png')

		# if style is not None:
		# 	return kernel
		
		return kernel.squeeze(0)
		# return kernel
	
#----------------------------------------------------------------------------

@persistence.persistent_class
class ToRGBLayer(torch.nn.Module):
	def __init__(self,
		# General specifications.
		w_dim,                          # Intermediate latent (W) dimensionality.
		is_torgb,                       # Is this the final ToRGB layer?
		is_critically_sampled,          # Does this layer use critical sampling?
		in_channels,                    # Number of input channels.
		out_channels,                   # Number of output channels.
		target_resolutions,             # Target resolution list.

		# Per resolution specifications.
		use_fp16,                       # Does this layer use FP16?
		in_size,                        # Input spatial size: int or [width, height].
		out_size,                       # Output spatial size: int or [width, height].
		in_sampling_rate,               # Input sampling rate (s).
		out_sampling_rate,              # Output sampling rate (s).
		in_cutoff,                      # Input cutoff frequency (f_c).
		out_cutoff,                     # Output cutoff frequency (f_c).
		in_half_width,                  # Input transition band half-width (f_h).
		out_half_width,                 # Output Transition band half-width (f_h).

		# Hyperparameters.
		conv_kernel         = 3,        # Convolution kernel size. Ignored for final the ToRGB layer.
		filter_size         = 6,        # Low-pass filter size relative to the lower resolution when up/downsampling.
		lrelu_upsampling    = 2,        # Relative sampling rate for leaky ReLU. Ignored for final the ToRGB layer.
		use_radial_filters  = False,    # Use radially symmetric downsampling filter? Ignored for critically sampled layers.
		conv_clamp          = 256,      # Clamp the output to [-X, +X], None = disable clamping.
		magnitude_ema_beta  = 0.999,    # Decay rate for the moving average of input magnitudes.
	):
		super().__init__()
		self.w_dim = w_dim
		self.is_torgb = is_torgb
		self.is_critically_sampled = is_critically_sampled
		self.use_fp16 = use_fp16
		self.in_channels = in_channels
		self.out_channels = out_channels
		# self.in_size = np.broadcast_to(np.asarray(in_size), [2])
		# self.out_size = np.broadcast_to(np.asarray(out_size), [2])
		self.in_size = in_size
		self.out_size = out_size
		self.in_sampling_rate = in_sampling_rate
		self.out_sampling_rate = out_sampling_rate
		# self.tmp_sampling_rate = max(in_sampling_rate, out_sampling_rate) * (1 if is_torgb else lrelu_upsampling)
		self.in_cutoff = in_cutoff
		self.out_cutoff = out_cutoff
		self.in_half_width = in_half_width
		self.out_half_width = out_half_width
		self.conv_kernel = 1 if is_torgb else conv_kernel
		self.conv_clamp = conv_clamp
		self.magnitude_ema_beta = magnitude_ema_beta

		# Alias filter initialization
		self.filter_size = filter_size
		self.lrelu_upsampling = lrelu_upsampling
		self.use_radial_filters = use_radial_filters
		
		self.padding = {}
		self.up_factor = {}
		self.down_factor = {}
		for res in target_resolutions:
			up_filter, down_filter, filter_args = self.get_filter(
				in_sampling_rate=in_sampling_rate[res], out_sampling_rate=out_sampling_rate[res],
				in_cutoff=in_cutoff[res], out_cutoff=out_cutoff[res],
				in_half_width=in_half_width[res], out_half_width=out_half_width[res], tmp_rate=(1 if self.is_torgb else self.lrelu_upsampling))
			padding = self.get_down_padding(in_size=in_size[res], out_size=out_size[res], **filter_args)
			self.register_buffer(f'up_filter_{res}', up_filter)
			self.register_buffer(f'down_filter_{res}', down_filter)
			self.padding[res] = padding
			self.up_factor[res] = filter_args['up_factor']
			self.down_factor[res] = filter_args['down_factor']

		self.affine = FullyConnectedLayer(self.w_dim, self.in_channels, bias_init=1)
		self.weight = torch.nn.Parameter(torch.randn([out_channels, in_channels, self.conv_kernel, self.conv_kernel])) 
		self.bias = torch.nn.Parameter(torch.zeros([self.out_channels]))
		self.register_buffer('magnitude_ema', torch.ones([]))

		
	def get_filter(self, 
		in_sampling_rate, 
		out_sampling_rate, 
		in_cutoff,
		out_cutoff,
		in_half_width,
		out_half_width,
		tmp_rate,
		filter_size = None,
	):
		tmp_sampling_rate = max(in_sampling_rate, out_sampling_rate) * tmp_rate
		filter_size = filter_size if filter_size is not None else self.filter_size

		# Design upsampling filter.
		up_factor = int(np.rint(tmp_sampling_rate / in_sampling_rate))
		assert in_sampling_rate * up_factor == tmp_sampling_rate
		up_taps = filter_size * up_factor if up_factor > 1 and not self.is_torgb else 1
		up_filter = self.design_lowpass_filter(numtaps=up_taps, cutoff=in_cutoff, width=in_half_width*2, fs=tmp_sampling_rate)

		# Design downsampling filter.
		down_factor = int(np.rint(tmp_sampling_rate / out_sampling_rate))
		assert out_sampling_rate * down_factor == tmp_sampling_rate
		down_taps = filter_size * down_factor if down_factor > 1 and not self.is_torgb else 1
		down_radial = self.use_radial_filters and not self.is_critically_sampled
		down_filter = self.design_lowpass_filter(numtaps=down_taps, cutoff=out_cutoff, width=out_half_width*2, fs=tmp_sampling_rate, radial=down_radial)

		filter_args = {
			"up_factor": up_factor,
			"down_factor": down_factor,
			"up_taps": up_taps,
			"down_taps": down_taps,
		}

		return up_filter, down_filter, filter_args
	
	def get_down_padding(self,
		in_size,
		out_size,
		up_factor,
		down_factor,
		up_taps,
		down_taps,
	):
		# Compute padding.
		pad_total = (out_size - 1) * down_factor + 1 # Desired output size before downsampling.
		pad_total -= (in_size + self.conv_kernel - 1) * up_factor # Input size after upsampling.
		pad_total += up_taps + down_taps - 2 # Size reduction caused by the filters.
		pad_lo = (pad_total + up_factor) // 2 # Shift sample locations according to the symmetric interpretation (Appendix C.3).
		pad_hi = pad_total - pad_lo
		padding = [int(pad_lo), int(pad_hi), int(pad_lo), int(pad_hi)]
		return padding

	def forward(self, x, w, resolution=None, alpha=None, noise_mode='random', force_fp32=False, update_emas=False):
		assert noise_mode in ['random', 'const', 'none'] # unused
		assert (resolution is not None) and (alpha is not None)
		misc.assert_shape(x, [None, self.in_channels, int(self.in_size[resolution]), int(self.in_size[resolution])])
		misc.assert_shape(w, [x.shape[0], self.w_dim])

		# Track input magnitude.
		if update_emas:
			with torch.autograd.profiler.record_function('update_magnitude_ema'):
				magnitude_cur = x.detach().to(torch.float32).square().mean()
				self.magnitude_ema.copy_(magnitude_cur.lerp(self.magnitude_ema, self.magnitude_ema_beta))
		input_gain = self.magnitude_ema.rsqrt()

		# Execute affine layer.
		styles = self.affine(w)
		if self.is_torgb:
			weight_gain = 1 / np.sqrt(self.in_channels * (self.conv_kernel ** 2))
			styles = styles * weight_gain

		# Execute modulated conv2d.
		dtype = torch.float16 if (self.use_fp16 and not force_fp32 and x.device.type == 'cuda') else torch.float32
		x = modulated_conv2d(x=x.to(dtype), w=self.weight, s=styles,
			padding=self.conv_kernel-1, demodulate=(not self.is_torgb), input_gain=input_gain)
		
		# Execute bias, filtered leaky ReLU, and clamping.
		gain = 1 if self.is_torgb else np.sqrt(2)
		slope = 1 if self.is_torgb else 0.2
		x = filtered_lrelu.filtered_lrelu(x=x, fu=getattr(self, f'up_filter_{resolution}'), fd=getattr(self, f'down_filter_{resolution}'), 
			b=self.bias.to(x.dtype), up=self.up_factor[resolution], down=self.down_factor[resolution], padding=self.padding[resolution], 
			gain=gain, slope=slope, clamp=self.conv_clamp)

		# Ensure correct shape and dtype.
		misc.assert_shape(x, [None, self.out_channels, int(self.out_size[resolution]), int(self.out_size[resolution])])
		assert x.dtype == dtype
		return x

	@staticmethod
	def design_lowpass_filter(numtaps, cutoff, width, fs, radial=False):
		assert numtaps >= 1

		# Identity filter.
		if numtaps == 1:
			return None

		# Separable Kaiser low-pass filter.
		if not radial:
			f = scipy.signal.firwin(numtaps=numtaps, cutoff=cutoff, width=width, fs=fs)
			return torch.as_tensor(f, dtype=torch.float32)

		# Radially symmetric jinc-based filter.
		x = (np.arange(numtaps) - (numtaps - 1) / 2) / fs
		r = np.hypot(*np.meshgrid(x, x))
		f = scipy.special.j1(2 * cutoff * (np.pi * r)) / (np.pi * r)
		beta = scipy.signal.kaiser_beta(scipy.signal.kaiser_atten(numtaps, width / (fs / 2)))
		w = np.kaiser(numtaps, beta)
		f *= np.outer(w, w)
		f /= np.sum(f)
		return torch.as_tensor(f, dtype=torch.float32)

	def extra_repr(self):
		return '\n'.join([
			f'w_dim={self.w_dim:d}, is_torgb={self.is_torgb},',
			f'is_critically_sampled={self.is_critically_sampled}, use_fp16={self.use_fp16},',
			f'in_sampling_rate={self.in_sampling_rate:g}, out_sampling_rate={self.out_sampling_rate:g},',
			f'in_cutoff={self.in_cutoff:g}, out_cutoff={self.out_cutoff:g},',
			f'in_half_width={self.in_half_width:g}, out_half_width={self.out_half_width:g},',
			f'in_size={list(self.in_size)}, out_size={list(self.out_size)},',
			f'in_channels={self.in_channels:d}, out_channels={self.out_channels:d}'])

#----------------------------------------------------------------------------

@persistence.persistent_class
class SynthesisLayer(torch.nn.Module):
	def __init__(self,
		# General specifications.
		w_dim,                          # Intermediate latent (W) dimensionality.
		is_torgb,                       # Is this the final ToRGB layer?
		is_critically_sampled,          # Does this layer use critical sampling?
		in_channels,                    # Number of input channels.
		out_channels,                   # Number of output channels.
		target_resolutions,             # Target resolution list.

		# Per resolution specifications.
		use_fp16,                       # Does this layer use FP16?
		in_size,                        # Input spatial size: int or [width, height].
		out_size,                       # Output spatial size: int or [width, height].
		in_sampling_rate,               # Input sampling rate (s).
		out_sampling_rate,              # Output sampling rate (s).
		in_cutoff,                      # Input cutoff frequency (f_c).
		out_cutoff,                     # Output cutoff frequency (f_c).
		in_half_width,                  # Input transition band half-width (f_h).
		out_half_width,                 # Output Transition band half-width (f_h).

		# Hyperparameters.
		conv_kernel         = 3,        # Convolution kernel size. Ignored for final the ToRGB layer.
		filter_size         = 6,        # Low-pass filter size relative to the lower resolution when up/downsampling.
		lrelu_upsampling    = 2,        # Relative sampling rate for leaky ReLU. Ignored for final the ToRGB layer.
		use_radial_filters  = False,    # Use radially symmetric downsampling filter? Ignored for critically sampled layers.
		conv_clamp          = 256,      # Clamp the output to [-X, +X], None = disable clamping.
		magnitude_ema_beta  = 0.999,    # Decay rate for the moving average of input magnitudes.
		layer_idx			= 0,		# For Debug
	):
		super().__init__()
		self.w_dim = w_dim
		self.is_torgb = is_torgb
		self.is_critically_sampled = is_critically_sampled
		self.use_fp16 = use_fp16
		self.in_channels = in_channels
		self.out_channels = out_channels
		# self.in_size = np.broadcast_to(np.asarray(in_size), [2])
		# self.out_size = np.broadcast_to(np.asarray(out_size), [2])
		self.in_size = in_size
		self.out_size = out_size
		self.in_sampling_rate = in_sampling_rate
		self.out_sampling_rate = out_sampling_rate
		# self.tmp_sampling_rate = max(in_sampling_rate, out_sampling_rate) * (1 if is_torgb else lrelu_upsampling)
		self.in_cutoff = in_cutoff
		self.out_cutoff = out_cutoff
		self.in_half_width = in_half_width
		self.out_half_width = out_half_width
		self.conv_kernel = 1 if is_torgb else conv_kernel
		self.conv_clamp = conv_clamp
		self.magnitude_ema_beta = magnitude_ema_beta

		self.layer_idx = layer_idx

		# Alias filter initialization
		self.filter_size = filter_size
		self.lrelu_upsampling = lrelu_upsampling
		self.use_radial_filters = use_radial_filters
		
		self.padding = {}
		self.up_factor = {}
		self.down_factor = {}
		min_res = min(target_resolutions)
		prev_in_cutoff, prev_out_cutoff, prev_in_half_wdith, prev_out_half_width = \
			in_cutoff[min_res], out_cutoff[min_res], in_half_width[min_res], out_half_width[min_res]
		for res in target_resolutions:
			up_filter, down_filter, filter_args = self.get_filter(
				in_sampling_rate=in_sampling_rate[res], out_sampling_rate=out_sampling_rate[res],
				in_cutoff=in_cutoff[res], out_cutoff=out_cutoff[res],
				prev_in_cutoff=prev_in_cutoff, prev_out_cutoff=prev_out_cutoff,
				prev_in_half_width=prev_in_half_wdith, prev_out_half_width=prev_out_half_width,
				in_half_width=in_half_width[res], out_half_width=out_half_width[res], tmp_rate=(1 if self.is_torgb else self.lrelu_upsampling))

			prev_in_cutoff, prev_out_cutoff, prev_in_half_wdith, prev_out_half_width = \
				in_cutoff[res], out_cutoff[res], in_half_width[res], out_half_width[res]
			padding = self.get_down_padding(in_size=in_size[res], out_size=out_size[res], **filter_args)
			# self.register_buffer(f'up_filter_{res}', up_filter)
			# self.register_buffer(f'down_filter_{res}', down_filter)
			setattr(self, f'up_filter_{res}', up_filter)
			setattr(self, f'down_filter_{res}', down_filter)
			self.padding[res] = padding
			self.up_factor[res] = filter_args['up_factor']
			self.down_factor[res] = filter_args['down_factor']

		# Path initialization
		target_sr = sorted(list(set(self.in_sampling_rate.values())))
		self.target_sr = target_sr
		self.weight_gen = SynthesisGroupKernel(in_channels=self.in_channels, out_channels=out_channels, 
										  ks=self.conv_kernel, sampling_rate=self.target_sr, layer_idx=self.layer_idx, style_dim=self.w_dim)
		self.init_path()
		self.bias = torch.nn.Parameter(torch.zeros([self.out_channels]))
		self.register_buffer('magnitude_ema', torch.ones([]))
		self.test_weight = torch.nn.Parameter(torch.randn([self.in_channels, 1, 3, 3]))
		self.weight = torch.nn.Parameter(torch.randn([self.out_channels, self.in_channels, 1, 1]))
		self.affine = FullyConnectedLayer(self.w_dim, self.in_channels, bias_init=1)
		
	def get_filter(self, 
		in_sampling_rate, 
		out_sampling_rate, 
		in_cutoff,
		out_cutoff,
		in_half_width,
		out_half_width,
		prev_in_cutoff,
		prev_out_cutoff,
		prev_in_half_width,
		prev_out_half_width,
		tmp_rate,
		filter_size = None,
	):
		tmp_sampling_rate= max(in_sampling_rate, out_sampling_rate) * tmp_rate
		filter_size = filter_size if filter_size is not None else self.filter_size

		# Design upsampling filter.
		up_factor = int(np.rint(tmp_sampling_rate / in_sampling_rate))
		assert in_sampling_rate * up_factor == tmp_sampling_rate 
		up_taps = filter_size * up_factor if up_factor > 1 and not self.is_torgb else 1
		up_filter = lambda alpha, device : self.design_lowpass_filter(numtaps=up_taps, cutoff=((1 - alpha) * prev_in_cutoff + alpha * in_cutoff), 
				width=((1 - alpha) * prev_in_half_width + alpha * in_half_width)*2, fs=tmp_sampling_rate, device=device)

		# Design downsampling filter.
		down_factor = int(np.rint(tmp_sampling_rate/ out_sampling_rate))
		assert out_sampling_rate * down_factor == tmp_sampling_rate 
		down_taps = filter_size * down_factor if down_factor > 1 and not self.is_torgb else 1
		down_radial = self.use_radial_filters and not self.is_critically_sampled
		down_filter = self.design_lowpass_filter(numtaps=down_taps, cutoff=out_cutoff, width=out_half_width*2, fs=tmp_sampling_rate, radial=down_radial)
		down_filter = lambda alpha, device : self.design_lowpass_filter(numtaps=down_taps, cutoff=((1 - alpha) * prev_out_cutoff + alpha * out_cutoff), 
				width=((1-alpha) * prev_out_half_width + alpha * out_half_width)*2, fs=tmp_sampling_rate, device=device)

		filter_args = {
			"up_factor": up_factor,
			"down_factor": down_factor,
			"up_taps": up_taps,
			"down_taps": down_taps,
		}

		return up_filter, down_filter, filter_args
	
	def get_down_padding(self,
		in_size,
		out_size,
		up_factor,
		down_factor,
		up_taps,
		down_taps,
	):
		# Compute padding.
		pad_total = (out_size - 1) * down_factor + 1 # Desired output size before downsampling.
		pad_total -= (in_size + self.conv_kernel - 1) * up_factor # Input size after upsampling.
		pad_total += up_taps + down_taps - 2 # Size reduction caused by the filters.
		pad_lo = (pad_total + up_factor) // 2 # Shift sample locations according to the symmetric interpretation (Appendix C.3).
		pad_hi = pad_total - pad_lo
		padding = [int(pad_lo), int(pad_hi), int(pad_lo), int(pad_hi)]
		return padding

	def get_up_padding(self,
		in_size,
		out_size,
		up_factor,
		down_factor,
		up_taps,
		down_taps,
	):
		# Compute padding.
		tmp_size = (in_size // down_factor + self.conv_kernel - 1)
		pad_total = (out_size - tmp_size * up_factor)
		pad_lo = (pad_total) // 2 # Shift sample locations according to the symmetric interpretation (Appendix C.3).
		pad_hi = pad_total - pad_lo
		padding = [int(pad_lo), int(pad_hi), int(pad_lo), int(pad_hi)]
		return padding
	
	def init_path(self):
		paths = {}
		target_resolution = list(self.in_sampling_rate.keys())
		target_sr_res = []
		min_sr = min(self.target_sr)

		# Find maximal resolution 
		for sampling_rate in self.target_sr:
			# affine = FullyConnectedLayer(self.w_dim, self.in_channels, bias_init=1)
			# affine = FullyConnectedLayer(self.w_dim, self.weight_gen.freq_dim, bias_init=1)
			# setattr(self,f'affine_{sampling_rate}',affine)
			max_res = 0
			for res, res_sr in self.in_sampling_rate.items():
				if (sampling_rate == res_sr) and (res > max_res):
					max_res = res
			target_sr_res.append(max_res)

		use_alpha_sr = {sr:True for sr in self.target_sr}
		use_alpha_sr[min_sr] = False
		for res in target_resolution:
			cur_res_path = []
			max_sampling_rate = None
			for sampling_rate, max_res in zip(self.target_sr[::-1], target_sr_res[::-1]):
				if self.in_sampling_rate[res] < sampling_rate:
					continue

				up_filter_name = None,
				down_filter_name = None,
				up_args = None
				down_args = None
				weight_args = None
				
				down_factor = self.in_sampling_rate[res] // sampling_rate
				if down_factor > 1:
					# up_filter, down_filter, filter_args = self.get_filter(
					# 	in_sampling_rate=self.out_sampling_rate[max_res], out_sampling_rate=self.in_sampling_rate[max_res],
					# 	in_cutoff=self.out_cutoff[max_res], out_cutoff=self.in_cutoff[max_res],
					# 	in_half_width=self.out_half_width[max_res], out_half_width=self.in_half_width[max_res],
					# 	filter_size=3 * down_factor, tmp_rate=2
					# )
					up_filter = self.design_lowpass_filter(numtaps=down_factor * 6, cutoff=sampling_rate/2, width=(np.sqrt(2) - 1)*sampling_rate, 
									fs = self.in_sampling_rate[res])
									# fs = self.in_size[res] + self.conv_kernel - 1)
					down_filter = self.design_lowpass_filter(numtaps=down_factor * 6, cutoff=sampling_rate/2, width=(np.sqrt(2) - 1)*sampling_rate, 
									fs = self.in_sampling_rate[res])
					# padding = self.get_up_padding(in_size=self.in_size[res], out_size=self.in_size[res] + self.conv_kernel - 1,
					# 			up_factor=down_factor, down_factor=down_factor, up_taps=None, down_taps=None)

					self.register_buffer(f'up_filter_{res}_{sampling_rate}_{down_factor}', up_filter)
					self.register_buffer(f'down_filter_{res}_{sampling_rate}_{down_factor}', down_filter)
					
					up_filter_name = f'up_filter_{res}_{sampling_rate}_{down_factor}'
					down_filter_name = f'down_filter_{res}_{sampling_rate}_{down_factor}'
					# up_filter_name = f'up_filter_{max_res}'
					# down_filter_name = f'down_filter_{max_res}'
					up_args = {
						"up": down_factor,
						# "padding": padding,
					}
					down_args = {
						"down": down_factor,
					}

				weight_args = {
					"target_sampling_rate" : sampling_rate,
					"max_sampling_rate" : max_sampling_rate,
				}
				cur_sample_path = dnnlib.EasyDict(
					path=f'{res}_{sampling_rate}',
					affine_name=f'affine_{sampling_rate}',
					up_filter=up_filter_name,
					down_filter=down_filter_name,
					up_args=up_args,
					down_args=down_args,
					weight_args=weight_args,
					use_fp16=self.use_fp16[res],
					use_alpha=use_alpha_sr[sampling_rate]
				)
				cur_res_path.append(cur_sample_path)
				max_sampling_rate = sampling_rate
				use_alpha_sr[sampling_rate] = False

			paths[res] = cur_res_path
		self.paths = paths
				

	def forward(self, x, w, resolution=None, alpha=None, noise_mode='random', force_fp32=False, update_emas=False):
		assert noise_mode in ['random', 'const', 'none'] # unused
		assert (resolution is not None) and (alpha is not None)
		misc.assert_shape(x, [None, self.in_channels, int(self.in_size[resolution]), int(self.in_size[resolution])])
		misc.assert_shape(w, [x.shape[0], self.w_dim])

		# Track input magnitude.
		if update_emas:
			with torch.autograd.profiler.record_function('update_magnitude_ema'):
				magnitude_cur = x.detach().to(torch.float32).square().mean()
				self.magnitude_ema.copy_(magnitude_cur.lerp(self.magnitude_ema, self.magnitude_ema_beta))
		input_gain = self.magnitude_ema.rsqrt()

		path_x = {}
		path_s = {}
		# curr_style = self.affine(w)
		alpha_const = 1
		# skip_x = modulated_conv2d(x=x, w=self.weight, s=curr_style, padding=1, demodulate=(not self.is_torgb), input_gain=input_gain)
		alpha_gain = []
		for path_id, path_args in enumerate(self.paths[resolution]):
			path_x[path_args.path] = x

			if path_args.down_args:
				down_filter = getattr(self, path_args.down_filter)
				path_x[path_args.path] = upfirdn2d.downsample2d(path_x[path_args.path], f=down_filter, **path_args.down_args)

			# Execute affine layer.
			# path_s[path_args.path] = getattr(self, path_args.affine_name)(w)

			if self.is_torgb:
				weight_gain = 1 / np.sqrt(self.in_channels * (self.conv_kernel ** 2))
				styles = styles * weight_gain

			dtype = torch.float16 if (path_args.use_fp16 and not force_fp32 and x.device.type == 'cuda') else torch.float32

			# curr_alpha = alpha.item() if (len(self.paths[resolution]) > 1) and (path_id == len(self.paths[resolution]) - 1) else 1
			# curr_alpha = alpha.item()  if path_args.use_alpha else 1
			curr_alpha = 1

			# if noise_mode == "const":
			# 	print(self.layer_idx, path_args.path, curr_alpha)
			# curr_alpha = 0 if (len(self.paths[resolution]) > 1) and (path_id == len(self.paths[resolution]) - 1) else 1
			# curr_alpha = alpha.it
			# Generate weight given alpha
			weight = self.weight_gen(device=x.device, style=w, **path_args.weight_args)
			# weight = self.test_weight

			# path_x[path_args.path] = torch.nn.functional.conv2d(path_x[path_args.path].to(dtype), weight=weight.to(dtype),
			# 							padding=self.conv_kernel-1, groups=self.in_channels)

			# Execute modulated conv2d.
			# path_x[path_args.path] = modulated_batch_conv2d(x=path_x[path_args.path].to(dtype), w=weight, s=curr_style,
			# 	padding=self.conv_kernel-1, input_gain=input_gain * np.exp(10 * (curr_alpha - 1))) 
			path_x[path_args.path] = simple_conv2d(x=path_x[path_args.path].to(dtype), w=weight,
				padding=self.conv_kernel-1, input_gain=input_gain * curr_alpha) 
			alpha_gain.append(curr_alpha ** 2)
			
			if path_args.up_args:
				up_filter = getattr(self, path_args.up_filter)
				path_x[path_args.path] = upfirdn2d.upsample2d(path_x[path_args.path], f=up_filter, impl="ref", **path_args.up_args)
				pad_size = (self.in_size[resolution] + self.conv_kernel - 1 - path_x[path_args.path].shape[-1]) // 2
				path_x[path_args.path] = torch.nn.functional.pad(path_x[path_args.path], pad=[pad_size]*4)
				# t_size = x.shape[-1] + self.conv_kernel - 1
				# path_x[path_args.path] = torch.nn.functional.interpolate(path_x[path_args.path], mode="bilinear", size=[t_size, t_size])
			# save_image(path_x[path_args.path][0,:3],f'{resolution}_{self.layer_idx}_{path_args.path}.png') 
		
		# if noise_mode == 'const':
		# 	for k, v in path_x.items():
		# 		save_image(v[0,:3]*2, f'F{self.layer_idx}_{k}.png')

		x = (sum(path_x.values()).to(dtype)) #/ np.sqrt(sum(alpha_gain))

		# save_image(x[0,:3]*2, f'F{self.layer_idx}_{resolution}.png')

		# x = modulated_conv2d(x=x, w=self.weight, s=curr_style,
		# 	padding=0, input_gain=input_gain * curr_alpha) 

		# Execute bias, filtered leaky ReLU, and clamping.
		gain = 1 if self.is_torgb else np.sqrt(2)
		# gain = 1.1
		slope = 1 if self.is_torgb else 0.2
		fd = getattr(self, f'down_filter_{resolution}')(alpha.item(), x.device)
		fu = getattr(self, f'up_filter_{resolution}')(alpha.item(), x.device)
		x = filtered_lrelu.filtered_lrelu(x=x, fu=fu, fd=fd, 
			b=self.bias.to(x.dtype), up=self.up_factor[resolution], down=self.down_factor[resolution], padding=self.padding[resolution], 
			gain=gain, slope=slope, clamp=self.conv_clamp)

		# Ensure correct shape and dtype.
		misc.assert_shape(x, [None, self.out_channels, int(self.out_size[resolution]), int(self.out_size[resolution])])
		assert x.dtype == dtype
		return x

	@staticmethod
	def design_lowpass_filter(numtaps, cutoff, width, fs, radial=False, device=None, dtype=torch.float32):
		assert numtaps >= 1

		# Identity filter.
		if numtaps == 1:
			return None

		# Separable Kaiser low-pass filter.
		if not radial:
			f = scipy.signal.firwin(numtaps=numtaps, cutoff=cutoff, width=width, fs=fs)
			return torch.as_tensor(f, dtype=dtype, device=device)

		# Radially symmetric jinc-based filter.
		x = (np.arange(numtaps) - (numtaps - 1) / 2) / fs
		r = np.hypot(*np.meshgrid(x, x))
		f = scipy.special.j1(2 * cutoff * (np.pi * r)) / (np.pi * r)
		beta = scipy.signal.kaiser_beta(scipy.signal.kaiser_atten(numtaps, width / (fs / 2)))
		w = np.kaiser(numtaps, beta)
		f *= np.outer(w, w)
		f /= np.sum(f)
		return torch.as_tensor(f, dtype=dtype, device=device)

	def extra_repr(self):
		return '\n'.join([
			f'w_dim={self.w_dim:d}, is_torgb={self.is_torgb},',
			f'is_critically_sampled={self.is_critically_sampled}, use_fp16={self.use_fp16},',
			f'in_sampling_rate={self.in_sampling_rate:g}, out_sampling_rate={self.out_sampling_rate:g},',
			f'in_cutoff={self.in_cutoff:g}, out_cutoff={self.out_cutoff:g},',
			f'in_half_width={self.in_half_width:g}, out_half_width={self.out_half_width:g},',
			f'in_size={list(self.in_size)}, out_size={list(self.out_size)},',
			f'in_channels={self.in_channels:d}, out_channels={self.out_channels:d}'])

#----------------------------------------------------------------------------

@persistence.persistent_class
class SynthesisNetwork(torch.nn.Module):
	def __init__(self,
		w_dim,                          # Intermediate latent (W) dimensionality.
		target_resolutions,             # Target resolution lists
		img_channels,                   # Number of color channels.
		channel_base        = 32768,    # Overall multiplier for the number of channels.
		channel_max         = 512,      # Maximum number of channels in any layer.
		channel_scale       = 1, 
		num_layers          = 12,       # Total number of layers, excluding Fourier features and ToRGB.
		num_critical        = 0,        # Number of critically sampled layers at the end.
		first_cutoff        = 2,        # Cutoff frequency of the first layer (f_{c,0}).
		first_stopband      = 2**2.1,   # Minimum stopband of the first layer (f_{t,0}).
		last_stopband_rel   = 2**0.3,   # Minimum stopband of the last layer, expressed relative to the cutoff.
		margin_size         = 2,       # Number of additional pixels outside the image.
		output_scale        = 0.25,     # Scale factor for the output image.
		num_fp16_res        = 4,        # Use FP16 for the N highest resolutions.
		alpha_schedule      = 1e-5,     # per iteration alpha scheduler
		**layer_kwargs,                 # Arguments for SynthesisLayer.
	):
		super().__init__()
		self.w_dim = w_dim
		self.num_ws = num_layers + 2
		self.target_resolutions = sorted(target_resolutions)
		self.curr_resolution = target_resolutions[0]
		self.prev_resolution = None
		self.img_channels = img_channels
		self.num_layers = num_layers
		self.num_critical = num_critical
		self.margin_size = margin_size
		self.output_scale = output_scale
		self.num_fp16_res = num_fp16_res
		self.register_buffer("alpha", torch.ones([]) * 1e-5)
		self.alpha_schedule = alpha_schedule
		self.last_stopband_rel = last_stopband_rel
		self.first_cutoff = first_cutoff
		self.first_stopband = first_stopband

		band_args_dict = {k: self.compute_band(k,max(self.target_resolutions)) for k in self.target_resolutions}
		channels = np.rint(np.minimum((channel_base * channel_scale / 2) / band_args_dict[max(self.target_resolutions)].cutoffs, 
										channel_max * channel_scale))

		input_band_args, self.per_layer_band_args = self.permute_per_layer_band(band_args_dict)
		
		# Construct layers.
		self.input = SynthesisInput(
			w_dim=self.w_dim, channels=int(channels[0]), **input_band_args)
		self.layer_names = []
		for idx in range(self.num_layers):
			prev = max(idx - 1, 0)
			is_critically_sampled = (idx >= self.num_layers - self.num_critical)
			layer = SynthesisLayer(
				layer_idx=idx, w_dim=self.w_dim, is_torgb=False, is_critically_sampled=is_critically_sampled,
				in_channels=int(channels[prev]), out_channels= int(channels[idx]), target_resolutions=target_resolutions,
				**self.per_layer_band_args[idx],
				**layer_kwargs
			)
			name = f'L{idx}_{layer.out_channels}'
			setattr(self, name, layer)
			self.layer_names.append(name)
		
		# Add toRGB layer
		layer = ToRGBLayer(w_dim=self.w_dim, is_torgb=True, is_critically_sampled=True, in_channels=int(channels[-1]), out_channels=self.img_channels,
				target_resolutions=target_resolutions, **self.per_layer_band_args[-1], **layer_kwargs)
		name = f'L{idx+1}_{layer.out_channels}'
		setattr(self, name, layer)
		self.layer_names.append(name)
	
	def permute_per_layer_band(self, band_args_dict):
		per_layer_band_args = []
		# Add input band args
		max_res = max(band_args_dict.keys())
		input_band_args = dnnlib.EasyDict(size={}, 
							sampling_rate=band_args_dict[max_res].sampling_rates[0], 
							bandwidth=band_args_dict[max_res].cutoffs[0])
		for res in band_args_dict.keys():
			input_band_args.size[res]=int(band_args_dict[res].sizes[0])

		# Add per layer band args
		for idx in range(self.num_layers + 1):
			prev = max(idx - 1, 0)
			idx_band_args = dnnlib.EasyDict(
				use_fp16={}, in_size={}, out_size={},
				in_sampling_rate={}, out_sampling_rate={}, 
				in_cutoff={}, out_cutoff={},
				in_half_width={}, out_half_width={}
			)
			for res, args in band_args_dict.items():
				use_fp16 = (args.sampling_rates[idx] * (2 ** self.num_fp16_res) > self.target_resolutions[-1])
				idx_band_args.use_fp16[res] = use_fp16
				idx_band_args.in_size[res] = int(args.sizes[prev])
				idx_band_args.out_size[res] = int(args.sizes[idx])
				idx_band_args.in_sampling_rate[res] = int(args.sampling_rates[prev])
				idx_band_args.out_sampling_rate[res] = int(args.sampling_rates[idx])
				idx_band_args.in_cutoff[res] = args.cutoffs[prev] 
				idx_band_args.out_cutoff[res] = args.cutoffs[idx]
				idx_band_args.in_half_width[res] = args.half_widths[prev] 
				idx_band_args.out_half_width[res] = args.half_widths[idx]
			
			# TODO: Manual setting, Need to change in future
			idx_band_args.use_fp16[16] = False

			per_layer_band_args.append(idx_band_args)
		
		return input_band_args, per_layer_band_args

	def compute_band(self, img_resolution, max_resolution):
		# Geometric progression of layer cutoffs and min. stopbands.
		last_cutoff = img_resolution / 2 # f_{c,N}
		last_stopband = last_cutoff * self.last_stopband_rel # f_{t,N}
		exponents = np.minimum(np.arange(self.num_layers + 1) / (self.num_layers - self.num_critical), 1)
		cutoffs = np.minimum(self.first_cutoff * (last_cutoff / self.first_cutoff) ** exponents, img_resolution//2) # f_c[i]
		stopbands = np.minimum(self.first_stopband * (last_stopband / self.first_stopband) ** exponents, (img_resolution/2) * (self.last_stopband_rel)) # f_t[i]

		# Compute remaining layer parameters.
		sampling_rates = np.exp2(np.ceil(np.log2(np.minimum(stopbands * 2, img_resolution)))) # s[i]
		half_widths = np.maximum(stopbands, sampling_rates / 2) - cutoffs # f_h[i]
		# margin = max(min(int(self.margin_size * np.log2(img_resolution / 16)),10), 5)
		margin = 10
		sizes = sampling_rates + margin * 2
		sizes[-2:] = img_resolution

		return dnnlib.EasyDict(
			cutoffs=cutoffs,
			stopbands=stopbands,
			half_widths=half_widths,
			sampling_rates=sampling_rates,
			sizes=sizes
		)

	def forward(self, ws, **layer_kwargs):
		misc.assert_shape(ws, [None, self.num_ws, self.w_dim])
		ws = ws.to(torch.float32).unbind(dim=1)

		# Execute layers.
		x = self.input(ws[0], resolution=self.curr_resolution)
		for name, w in zip(self.layer_names, ws[1:]):
			x = getattr(self, name)(x, w, resolution=self.curr_resolution, alpha=self.alpha, **layer_kwargs)

		if self.output_scale != 1:
			x = x * self.output_scale

		# Ensure correct shape and dtype.
		misc.assert_shape(x, [None, self.img_channels, self.curr_resolution, self.curr_resolution])
		x = x.to(torch.float32)
		return x

	def extra_repr(self):
		return '\n'.join([
			f'w_dim={self.w_dim:d}, num_ws={self.num_ws:d},',
			f'img_resolution={self.img_resolution:d}, img_channels={self.img_channels:d},',
			f'num_layers={self.num_layers:d}, num_critical={self.num_critical:d},',
			f'margin_size={self.margin_size:d}, num_fp16_res={self.num_fp16_res:d}'])

	def resolution_parameters(self) -> Iterator[Parameter]:
		return self.parameters()
		# Input parameters
		input_params = self.input.parameters()

		# Feature backbone parameters
		cur_res_params = [input_params]
		for layer in self.layer_names:
			cur_res_params.append(getattr(self, layer).parameters())
			if getattr(self, layer).target_resolution == self.target_resolution:
				break
		
		# ToRGB parameters
		if self.prev_resolution:
			cur_res_params.append(getattr(self, self.to_rgb_names[self.prev_resolution]).parameters())
		cur_res_params.append(getattr(self, self.to_rgb_names[self.target_resolution]).parameters())

		return chain(*cur_res_params)
	
#----------------------------------------------------------------------------

@persistence.persistent_class
class Generator(torch.nn.Module):
	def __init__(self,
		z_dim,                      # Input latent (Z) dimensionality.
		c_dim,                      # Conditioning label (C) dimensionality.
		w_dim,                      # Intermediate latent (W) dimensionality.
		target_resolutions,         # Target resolution lists.
		img_channels,               # Number of output color channels.
		mapping_kwargs      = {},   # Arguments for MappingNetwork.
		**synthesis_kwargs,         # Arguments for SynthesisNetwork.
	):
		super().__init__()
		self.z_dim = z_dim
		self.c_dim = c_dim
		self.w_dim = w_dim
		self.target_resolutions = target_resolutions
		self.img_channels = img_channels
		self.synthesis = SynthesisNetwork(w_dim=w_dim, target_resolutions=target_resolutions, img_channels=img_channels, **synthesis_kwargs)
		self.num_ws = self.synthesis.num_ws
		self.mapping = MappingNetwork(z_dim=z_dim, c_dim=c_dim, w_dim=w_dim, num_ws=self.num_ws, **mapping_kwargs)

	def forward(self, z, c, truncation_psi=1, truncation_cutoff=None, update_emas=False, **synthesis_kwargs):
		ws = self.mapping(z, c, truncation_psi=truncation_psi, truncation_cutoff=truncation_cutoff, update_emas=update_emas)
		img = self.synthesis(ws, update_emas=update_emas, **synthesis_kwargs)
		return img
	
	def set_resolution(self, cur_resolution, alpha=0):
		self.synthesis.curr_resolution = cur_resolution
		self.synthesis.alpha.copy_(torch.ones([], device=self.synthesis.alpha.device) * alpha)
	
	def resolution_parameters(self):
		return self.parameters()
		ws_params = self.mapping.parameters()
		synth_params = self.synthesis.resolution_parameters()
		return chain(*[ws_params, synth_params])
	
#----------------------------------------------------------------------------

@persistence.persistent_class
class DiscriminatorBlock(torch.nn.Module):
	def __init__(self,
		in_channels,                        # Number of input channels, 0 = first block.
		tmp_channels,                       # Number of intermediate channels.
		out_channels,                       # Number of output channels.
		resolution,                         # Resolution of this block.
		target_resolutions,					# Resolution of Discriminator targets
		img_channels,                       # Number of input color channels.
		first_layer_idx,                    # Index of the first layer.
		architecture        = 'resnet',     # Architecture: 'orig', 'skip', 'resnet'.
		activation          = 'lrelu',      # Activation function: 'relu', 'lrelu', etc.
		resample_filter     = [1,3,3,1],    # Low-pass filter to apply when resampling activations.
		conv_clamp          = None,         # Clamp the output of convolution layers to +-X, None = disable clamping.
		use_fp16            = False,        # Use FP16 for this block?
		fp16_channels_last  = False,        # Use channels-last memory format with FP16?
		freeze_layers       = 0,            # Freeze-D: Number of layers to freeze.
		frgb                = False,        # For layers which need fromRGB during progressive training
		conv_kernel			= 3,
	):
		assert in_channels in [0, tmp_channels]
		assert architecture in ['orig', 'skip', 'resnet']
		super().__init__()
		self.in_channels = in_channels
		self.resolution = resolution
		self.sampling_rates = {s: s if s <= self.resolution else self.resolution for s in target_resolutions}
		self.sampling_rates_list = sorted(list(set(self.sampling_rates.values())))
		self.img_channels = img_channels
		self.first_layer_idx = first_layer_idx
		self.architecture = architecture
		self.use_fp16 = use_fp16
		self.channels_last = (use_fp16 and fp16_channels_last)
		self.register_buffer('resample_filter', upfirdn2d.setup_filter(resample_filter))

		self.num_layers = 0
		def trainable_gen():
			while True:
				layer_idx = self.first_layer_idx + self.num_layers
				trainable = (layer_idx >= freeze_layers)
				self.num_layers += 1
				yield trainable
		trainable_iter = trainable_gen()

		if in_channels == 0 or architecture == 'skip' or frgb:
			self.fromrgb = Conv2dLayer(img_channels, tmp_channels, kernel_size=1, activation=activation,
				trainable=next(trainable_iter), conv_clamp=conv_clamp, channels_last=self.channels_last)

		self.kernel_size = conv_kernel
		self.conv_clamp = conv_clamp
		self.activation = activation
		self.act_gain = bias_act.activation_funcs[activation].def_gain
		self.conv0_weight = SynthesisGroupKernel(tmp_channels, tmp_channels, ks=self.kernel_size, sampling_rate=self.sampling_rates_list, trainable_f=False)
		self.conv0_bias = torch.nn.Parameter(torch.zeros([tmp_channels]))
		self.conv1_weight = SynthesisGroupKernel(tmp_channels, out_channels, ks=self.kernel_size, sampling_rate=self.sampling_rates_list, trainable_f=False)
		self.conv1_bias = torch.nn.Parameter(torch.zeros([out_channels]))

		self.conv0_padding = {}
		self.conv1_padding = {}
		self.conv0_filter_args = {}
		self.conv1_filter_args = {}

		for res in target_resolutions:
			sampling_rate = self.sampling_rates[res]
			prev_sampling_rate = self.sampling_rates[res//2] if res//2 in self.sampling_rates else self.sampling_rates[res]
			up_filter, down_filter, filter_args = self.get_filter(in_sampling_rate=sampling_rate, out_sampling_rate=sampling_rate, 
							in_cutoff=sampling_rate/2, out_cutoff=sampling_rate/2, 
							in_half_width=sampling_rate*((np.sqrt(2) - 1)/2), out_half_width=sampling_rate*((np.sqrt(2) - 1)/2), 
							prev_in_cutoff=prev_sampling_rate/2, prev_out_cutoff=prev_sampling_rate/2,
							prev_in_half_width=prev_sampling_rate*((np.sqrt(2) - 1)/2), prev_out_half_width=prev_sampling_rate*((np.sqrt(2) - 1)/2),
							tmp_rate=2, filter_size=4)
			
			padding = self.get_down_padding(in_size=sampling_rate, out_size=sampling_rate, **filter_args)
			setattr(self, f'conv0_up_filter_{res}', up_filter)
			setattr(self, f'conv0_down_filter_{res}', down_filter)
			self.conv0_padding[res] = padding
			self.conv0_filter_args[res] = filter_args
			out_sampling_rate = sampling_rate/2 if sampling_rate == self.resolution else sampling_rate
			prev_out_sampling_rate = prev_sampling_rate/2 if prev_sampling_rate == self.resolution else prev_sampling_rate

			up_filter, down_filter, filter_args = self.get_filter(in_sampling_rate=sampling_rate, out_sampling_rate=out_sampling_rate, in_cutoff=sampling_rate/2, out_cutoff=out_sampling_rate/2, 
							in_half_width=sampling_rate*((np.sqrt(2) - 1)/2), out_half_width=out_sampling_rate*((np.sqrt(2) - 1)/2), 
							prev_in_cutoff=prev_sampling_rate/2, prev_out_cutoff=prev_out_sampling_rate/2,
							prev_in_half_width=prev_sampling_rate*((np.sqrt(2) - 1)/2), prev_out_half_width=prev_out_sampling_rate*((np.sqrt(2) - 1)/2),
							tmp_rate=2, filter_size=4)
			
			padding = self.get_down_padding(in_size=sampling_rate, out_size=out_sampling_rate, **filter_args)
			setattr(self, f'conv1_up_filter_{res}', up_filter)
			setattr(self, f'conv1_down_filter_{res}', down_filter)
			self.conv1_padding[res] = padding
			self.conv1_filter_args[res] = filter_args

		if architecture == 'resnet':
			self.skip = Conv2dLayer(tmp_channels, out_channels, kernel_size=1, bias=False, down=2,
				trainable=next(trainable_iter), resample_filter=resample_filter, channels_last=self.channels_last)

	def get_down_padding(self,
		in_size,
		out_size,
		up_factor,
		down_factor,
		up_taps,
		down_taps,
	):
		# Compute padding.
		pad_total = (out_size - 1) * down_factor + 1 # Desired output size before downsampling.
		pad_total -= (in_size + self.kernel_size - 1) * up_factor # Input size after upsampling.
		pad_total += up_taps + down_taps - 2 # Size reduction caused by the filters.
		pad_lo = (pad_total + up_factor) // 2 # Shift sample locations according to the symmetric interpretation (Appendix C.3).
		pad_hi = pad_total - pad_lo
		padding = [int(pad_lo), int(pad_hi), int(pad_lo), int(pad_hi)]
		return padding

	@staticmethod
	def design_lowpass_filter(numtaps, cutoff, width, fs, radial=False, device=None, dtype=torch.float32):
		assert numtaps >= 1

		# Identity filter.
		if numtaps == 1:
			return None

		# Separable Kaiser low-pass filter.
		if not radial:
			f = scipy.signal.firwin(numtaps=numtaps, cutoff=cutoff, width=width, fs=fs)
			return torch.as_tensor(f, dtype=dtype, device=device)

		# Radially symmetric jinc-based filter.
		x = (np.arange(numtaps) - (numtaps - 1) / 2) / fs
		r = np.hypot(*np.meshgrid(x, x))
		f = scipy.special.j1(2 * cutoff * (np.pi * r)) / (np.pi * r)
		beta = scipy.signal.kaiser_beta(scipy.signal.kaiser_atten(numtaps, width / (fs / 2)))
		w = np.kaiser(numtaps, beta)
		f *= np.outer(w, w)
		f /= np.sum(f)
		return torch.as_tensor(f, dtype=dtype, device=device)

	def get_filter(self, 
		in_sampling_rate, 
		out_sampling_rate, 
		in_cutoff,
		out_cutoff,
		in_half_width,
		out_half_width,
		prev_in_cutoff,
		prev_out_cutoff,
		prev_in_half_width,
		prev_out_half_width,
		tmp_rate,
		filter_size = None,
	):
		tmp_sampling_rate= max(in_sampling_rate, out_sampling_rate) * tmp_rate
		filter_size = filter_size if filter_size is not None else self.filter_size

		# Design upsampling filter.
		up_factor = int(np.rint(tmp_sampling_rate / in_sampling_rate))
		assert in_sampling_rate * up_factor == tmp_sampling_rate 
		up_taps = filter_size * up_factor 
		up_filter = lambda alpha, device : self.design_lowpass_filter(numtaps=up_taps, cutoff=((1 - alpha) * prev_in_cutoff + alpha * in_cutoff), 
				width=((1 - alpha) * prev_in_half_width + alpha * in_half_width)*2, fs=tmp_sampling_rate, device=device)

		# Design downsampling filter.
		down_factor = int(np.rint(tmp_sampling_rate/ out_sampling_rate))
		assert out_sampling_rate * down_factor == tmp_sampling_rate 
		down_taps = filter_size * down_factor
		down_radial = False
		down_filter = self.design_lowpass_filter(numtaps=down_taps, cutoff=out_cutoff, width=out_half_width*2, fs=tmp_sampling_rate, radial=down_radial)
		down_filter = lambda alpha, device : self.design_lowpass_filter(numtaps=down_taps, cutoff=((1 - alpha) * prev_out_cutoff + alpha * out_cutoff), 
				width=((1-alpha) * prev_out_half_width + alpha * out_half_width)*2, fs=tmp_sampling_rate, device=device)

		filter_args = {
			"up_factor": up_factor,
			"down_factor": down_factor,
			"up_taps": up_taps,
			"down_taps": down_taps,
		}

		return up_filter, down_filter, filter_args

	def forward(self, x, img, resolution, alpha=None, force_fp32=False):
		if (x if x is not None else img).device.type != 'cuda':
			force_fp32 = True
		dtype = torch.float16 if self.use_fp16 and not force_fp32 else torch.float32
		memory_format = torch.channels_last if self.channels_last and not force_fp32 else torch.contiguous_format
		sample_size = min(self.resolution, resolution)
		curr_down = 2 if sample_size == self.resolution else 1
		max_sample_rate = self.sampling_rates[resolution]

		# Input.
		if x is not None:
			misc.assert_shape(x, [None, self.in_channels, sample_size, sample_size])
			x = x.to(dtype=dtype, memory_format=memory_format)

		# FromRGB.
		if self.in_channels == 0 or self.architecture == 'skip':
			misc.assert_shape(img, [None, self.img_channels, sample_size, sample_size])
			img = img.to(dtype=dtype, memory_format=memory_format)
			y = self.fromrgb(img)
			x = x + y if x is not None else y
			img = upfirdn2d.downsample2d(img, self.resample_filter) if (self.architecture == 'skip') else None

		# Main layers.
		if self.architecture == 'resnet':
			y = self.skip(x, gain=np.sqrt(0.5), down=curr_down)

			conv0_x = {}
			conv0_w = {}
			alpha_gain = []
			max_res=None	
			for res in self.sampling_rates_list[::-1]:
				if res > max_sample_rate:
					continue
				# curr_alpha = alpha.item() if res == resolution else 1
				curr_alpha = 1
				# curr_alpha = alpha.item()
				alpha_gain.append(curr_alpha ** 2)
				conv0_w[res] = self.conv0_weight(res, max_res, x.device).to(dtype=x.dtype)
				if max_sample_rate // res > 1:
					conv0_x[res] = upfirdn2d.downsample2d(x, self.resample_filter, down=max_sample_rate // res)
					conv0_x[res] = conv2d_resample.conv2d_resample(x=conv0_x[res], w=conv0_w[res], padding=self.kernel_size-1) * curr_alpha
					conv0_x[res] = upfirdn2d.upsample2d(conv0_x[res], self.resample_filter, up=max_sample_rate // res)
					pad_size = ((x.shape[-1] + self.kernel_size - 1) - conv0_x[res].shape[-1])//2
					conv0_x[res] = torch.nn.functional.pad(conv0_x[res], pad=[pad_size]*4)
				else:
					conv0_x[res] = conv2d_resample.conv2d_resample(x=x, w=conv0_w[res], padding=self.kernel_size-1) * curr_alpha
				conv0_x[res] = conv0_x[res].unsqueeze(0)
				max_res = res
			alpha_gain = sum(alpha_gain)
			conv0_x = torch.cat(list(conv0_x.values()), dim=0).sum(dim=0).to(dtype=x.dtype) #/ np.sqrt(alpha_gain)
			act_clamp = self.conv_clamp if self.conv_clamp is not None else None

			fd = getattr(self, f'conv0_down_filter_{resolution}')(alpha.item(), x.device)
			fu = getattr(self, f'conv0_up_filter_{resolution}')(alpha.item(), x.device)
			filter_args = self.conv0_filter_args[resolution]

			x = filtered_lrelu.filtered_lrelu(x=conv0_x, fu=fu, fd=fd, b=self.conv0_bias.to(dtype=x.dtype), 
						up=filter_args["up_factor"], down=filter_args["down_factor"], padding=self.conv0_padding[resolution], clamp=act_clamp, gain=self.act_gain)
			# x = bias_act.bias_act(conv0_x, self.conv0_bias.to(dtype=x.dtype), act=self.activation, gain=self.act_gain, clamp=act_clamp)

			conv1_x = {}
			conv1_w = {}
			alpha_gain = []
			max_res = None
			for res in self.sampling_rates_list[::-1]:
				if res > max_sample_rate:
					continue
				# curr_alpha = alpha.item() if res == resolution else 1
				curr_alpha = 1
				alpha_gain.append(curr_alpha ** 2)
				conv1_w[res] = self.conv1_weight(res, max_res, x.device).to(dtype=x.dtype)
				if max_sample_rate // res > 1:
					conv1_x[res] = upfirdn2d.downsample2d(x, self.resample_filter, down=max_sample_rate // res)
					conv1_x[res] = conv2d_resample.conv2d_resample(x=conv1_x[res], w=conv1_w[res], padding=self.kernel_size-1) * curr_alpha
					conv1_x[res] = upfirdn2d.upsample2d(conv1_x[res], self.resample_filter, up=max_sample_rate // res)
					pad_size = ((x.shape[-1] + self.kernel_size-1) - conv1_x[res].shape[-1])//2
					conv1_x[res] = torch.nn.functional.pad(conv1_x[res], pad=[pad_size]*4)
				else:
					conv1_x[res] = conv2d_resample.conv2d_resample(x=x, w=conv1_w[res], padding=self.kernel_size-1) * curr_alpha
				conv1_x[res] = conv1_x[res].unsqueeze(0)
				max_res = res
			alpha_gain = sum(alpha_gain)
			conv1_x = torch.cat(list(conv1_x.values()), dim=0).sum(dim=0).to(dtype=x.dtype) #/ np.sqrt(alpha_gain)
			act_clamp = self.conv_clamp if self.conv_clamp is not None else None
			# conv1_x = upfirdn2d.downsample2d(conv1_x, self.resample_filter, down=curr_down)

			fd = getattr(self, f'conv1_down_filter_{resolution}')(alpha.item(), x.device)
			fu = getattr(self, f'conv1_up_filter_{resolution}')(alpha.item(), x.device)
			filter_args = self.conv1_filter_args[resolution]

			x = filtered_lrelu.filtered_lrelu(x=conv1_x, fu=fu, fd=fd, b=self.conv1_bias.to(dtype=x.dtype), 
						up=filter_args["up_factor"], down=filter_args["down_factor"], padding=self.conv1_padding[resolution], clamp=act_clamp, gain=self.act_gain)
			# x = bias_act.bias_act(conv1_x, self.conv1_bias.to(dtype=x.dtype), act=self.activation, gain=self.act_gain * 0.5, clamp=act_clamp)
			x = y.add_(x)
		else:
			x = self.conv0(x)
			x = self.conv1(x)

		assert x.dtype == dtype
		return x, img

	def extra_repr(self):
		return f'resolution={self.resolution:d}, architecture={self.architecture:s}'
	
	def conv_parameters(self):
		params = [
			self.conv0.parameters(),
			self.conv1.parameters()
		]
		if self.architecture == "resnet":
			params.append(self.skip.parameters())
		return chain(*params)
	
	def frgb_parameters(self):
		params = []
		if hasattr(self, 'fromrgb'):
			params.append(self.fromrgb.parameters())
		return chain(*params)

#----------------------------------------------------------------------------

@persistence.persistent_class
class MinibatchStdLayer(torch.nn.Module):
	def __init__(self, group_size, num_channels=1):
		super().__init__()
		self.group_size = group_size
		self.num_channels = num_channels

	def forward(self, x):
		N, C, H, W = x.shape
		with misc.suppress_tracer_warnings(): # as_tensor results are registered as constants
			G = torch.min(torch.as_tensor(self.group_size), torch.as_tensor(N)) if self.group_size is not None else N
		F = self.num_channels
		c = C // F

		y = x.reshape(G, -1, F, c, H, W)    # [GnFcHW] Split minibatch N into n groups of size G, and channels C into F groups of size c.
		y = y - y.mean(dim=0)               # [GnFcHW] Subtract mean over group.
		y = y.square().mean(dim=0)          # [nFcHW]  Calc variance over group.
		y = (y + 1e-8).sqrt()               # [nFcHW]  Calc stddev over group.
		y = y.mean(dim=[2,3,4])             # [nF]     Take average over channels and pixels.
		y = y.reshape(-1, F, 1, 1)          # [nF11]   Add missing dimensions.
		y = y.repeat(G, 1, H, W)            # [NFHW]   Replicate over group and pixels.
		x = torch.cat([x, y], dim=1)        # [NCHW]   Append to input as new channels.
		return x

	def extra_repr(self):
		return f'group_size={self.group_size}, num_channels={self.num_channels:d}'

#----------------------------------------------------------------------------

@persistence.persistent_class
class DiscriminatorEpilogue(torch.nn.Module):
	def __init__(self,
		in_channels,                    # Number of input channels.
		cmap_dim,                       # Dimensionality of mapped conditioning label, 0 = no label.
		resolution,                     # Resolution of this block.
		img_channels,                   # Number of input color channels.
		architecture        = 'resnet', # Architecture: 'orig', 'skip', 'resnet'.
		mbstd_group_size    = 4,        # Group size for the minibatch standard deviation layer, None = entire minibatch.
		mbstd_num_channels  = 1,        # Number of features for the minibatch standard deviation layer, 0 = disable.
		activation          = 'lrelu',  # Activation function: 'relu', 'lrelu', etc.
		conv_clamp          = None,     # Clamp the output of convolution layers to +-X, None = disable clamping.
	):
		assert architecture in ['orig', 'skip', 'resnet']
		super().__init__()
		self.in_channels = in_channels
		self.cmap_dim = cmap_dim
		self.resolution = resolution
		self.img_channels = img_channels
		self.architecture = architecture

		if architecture == 'skip':
			self.fromrgb = Conv2dLayer(img_channels, in_channels, kernel_size=1, activation=activation)
		self.mbstd = MinibatchStdLayer(group_size=mbstd_group_size, num_channels=mbstd_num_channels) if mbstd_num_channels > 0 else None
		self.conv = Conv2dLayer(in_channels + mbstd_num_channels, in_channels, kernel_size=3, activation=activation, conv_clamp=conv_clamp)
		self.fc = FullyConnectedLayer(in_channels * (resolution ** 2), in_channels, activation=activation)
		self.out = FullyConnectedLayer(in_channels, 1 if cmap_dim == 0 else cmap_dim)

	def forward(self, x, img, cmap, force_fp32=False):
		misc.assert_shape(x, [None, self.in_channels, self.resolution, self.resolution]) # [NCHW]
		_ = force_fp32 # unused
		dtype = torch.float32
		memory_format = torch.contiguous_format

		# FromRGB.
		x = x.to(dtype=dtype, memory_format=memory_format)
		if self.architecture == 'skip':
			misc.assert_shape(img, [None, self.img_channels, self.resolution, self.resolution])
			img = img.to(dtype=dtype, memory_format=memory_format)
			x = x + self.fromrgb(img)

		# Main layers.
		if self.mbstd is not None:
			x = self.mbstd(x)
		x = self.conv(x)
		x = self.fc(x.flatten(1))
		x = self.out(x)

		# Conditioning.
		if self.cmap_dim > 0:
			misc.assert_shape(cmap, [None, self.cmap_dim])
			x = (x * cmap).sum(dim=1, keepdim=True) * (1 / np.sqrt(self.cmap_dim))

		assert x.dtype == dtype
		return x

	def extra_repr(self):
		return f'resolution={self.resolution:d}, architecture={self.architecture:s}'

#----------------------------------------------------------------------------

@persistence.persistent_class
class Discriminator(torch.nn.Module):
	def __init__(self,
		c_dim,                          # Conditioning label (C) dimensionality.
		target_resolutions,             # Target resolution list.
		img_channels,                   # Number of input color channels.
		architecture        = 'resnet', # Architecture: 'orig', 'skip', 'resnet'.
		channel_base        = 32768,    # Overall multiplier for the number of channels.
		channel_max         = 512,      # Maximum number of channels in any layer.
		num_fp16_res        = 4,        # Use FP16 for the N highest resolutions.
		conv_clamp          = 256,      # Clamp the output of convolution layers to +-X, None = disable clamping.
		cmap_dim            = None,     # Dimensionality of mapped conditioning label, None = default.
		alpha_schedule      = 1e-5,     # Schedule rate for alpha
		conv_kernel			= 3,
		block_kwargs        = {},       # Arguments for DiscriminatorBlock.
		mapping_kwargs      = {},       # Arguments for MappingNetwork.
		epilogue_kwargs     = {},       # Arguments for DiscriminatorEpilogue.
	):
		super().__init__()
		self.c_dim = c_dim
		self.target_resolutions = target_resolutions
		self.max_resolution = max(target_resolutions)
		self.curr_resolution = min(target_resolutions)
		self.prev_resolution = None
		self.max_resolution_log2 = int(np.log2(self.max_resolution))
		self.img_channels = img_channels
		self.block_resolutions = [2 ** i for i in range(self.max_resolution_log2, 2, -1)]
		self.register_buffer("alpha", torch.ones([])*1e-5)
		self.alpha_schedule = alpha_schedule

		channels_dict = {res: min(channel_base // res, channel_max) for res in self.block_resolutions + [4]}
		fp16_resolution = max(2 ** (self.max_resolution_log2 + 1 - num_fp16_res), 8)

		if cmap_dim is None:
			cmap_dim = channels_dict[4]
		if c_dim == 0:
			cmap_dim = 0

		common_kwargs = dict(img_channels=img_channels, architecture=architecture, conv_clamp=conv_clamp)
		cur_layer_idx = 0
		min_res = min(self.target_resolutions)

		for res in self.block_resolutions:
			in_channels = channels_dict[res] if res < self.max_resolution else 0
			tmp_channels = channels_dict[res]
			out_channels = channels_dict[res // 2]
			use_fp16 = (res >= fp16_resolution)
			frgb = res >= self.curr_resolution
			block = DiscriminatorBlock(in_channels, tmp_channels, out_channels, resolution=res, target_resolutions=self.target_resolutions,
				first_layer_idx=cur_layer_idx, use_fp16=use_fp16, frgb=frgb, conv_kernel=conv_kernel, **block_kwargs, **common_kwargs)
			setattr(self, f'b{res}', block)
			cur_layer_idx += block.num_layers
		if c_dim > 0:
			self.mapping = MappingNetwork(z_dim=0, c_dim=c_dim, w_dim=cmap_dim, num_ws=None, w_avg_beta=None, **mapping_kwargs)
		self.b4 = DiscriminatorEpilogue(channels_dict[4], cmap_dim=cmap_dim, resolution=4, **epilogue_kwargs, **common_kwargs)
 
	def forward(self, img, c, update_emas=False, **block_kwargs):
		x = None
		for res in self.block_resolutions:
			block = getattr(self, f'b{res}')
			x, img = block(x, img, self.curr_resolution, alpha=self.alpha, **block_kwargs)

		cmap = None
		if self.c_dim > 0:
			cmap = self.mapping(None, c)
		x = self.b4(x, img, cmap)
		return x

	def extra_repr(self):
		return f'c_dim={self.c_dim:d}, img_resolution={self.img_resolution:d}, img_channels={self.img_channels:d}'
	
	def set_resolution(self, resolution):
		self.prev_resolution = self.curr_resolution
		self.curr_resolution = resolution
		self.alpha.copy_(torch.zeros([], device=self.alpha.device))
	
	def resolution_parameters(self) -> Iterator[Parameter]:
		return self.parameters()
#----------------------------------------------------------------------------<|MERGE_RESOLUTION|>--- conflicted
+++ resolved
@@ -620,15 +620,6 @@
 		if style is not None:
 			im = self.affine_mag(style)
 			freq_weight = self.freq_weight
-<<<<<<< HEAD
-			freq_weight = freq_weight * freq_weight.square().mean(dim=1, keepdim=True).rsqrt()
-			freq_weight = freq_weight.unsqueeze(0) * im.unsqueeze(-1)
-			freq_weight = freq_weight * (freq_weight.square().sum(dim=1, keepdim=True) + 1e-8).rsqrt()
-			# freq_weight = freq_weight * freq_weight.square().mean(dim=1, keepdim=True).rsqrt()
-			kernel = torch.einsum('bihwf,bif,oi->boihw', ix, freq_weight, self.weight) * np.sqrt(1 / (4 * self.freq_dim))
-		else:
-			kernel = torch.einsum('bihwf,if,oi->boihw', ix, self.freq_weight, self.weight) * np.sqrt(2 / self.freq_dim) * self.gain
-=======
 			weight = self.weight
 			weight = weight * weight.square().mean(dim=1, keepdim=True).rsqrt()
 			weight = weight.unsqueeze(0) * im.unsqueeze(1)
@@ -638,7 +629,6 @@
 			kernel = torch.einsum('bihwf,if,boi->boihw', ix, freq_weight, weight) * np.sqrt(2 / self.freq_dim)
 		else:
 			kernel = torch.einsum('bihwf,if,oi->boihw', ix, self.freq_weight, self.weight) * np.sqrt(1 / self.freq_dim) * self.gain
->>>>>>> 338acf3d
 
 		assert torch.isfinite(kernel).all().item()
 
